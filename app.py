import logging

# Configure basic logging early to handle import errors
logging.basicConfig(level=logging.INFO)
logger = logging.getLogger(__name__)

import json
import re

from werkzeug.utils import secure_filename
import uuid

import os
from datetime import datetime, timedelta, date, timezone
from functools import wraps
from sqlalchemy import func
from sqlalchemy.exc import SQLAlchemyError

from dotenv import load_dotenv
# Configure logging early
import logging

# Create a custom logger that outputs to both file and console
logger = logging.getLogger(__name__)
logger.setLevel(logging.DEBUG)

# Remove any existing handlers to avoid duplicates
for handler in logger.handlers[:]:
    logger.removeHandler(handler)

# File handler
file_handler = logging.FileHandler('mindful_horizon.log')
file_handler.setLevel(logging.DEBUG)
file_formatter = logging.Formatter('%(asctime)s - %(name)s - %(levelname)s - %(message)s')
file_handler.setFormatter(file_formatter)
logger.addHandler(file_handler)

# Console handler for terminal output
console_handler = logging.StreamHandler()
console_handler.setLevel(logging.INFO)
console_formatter = logging.Formatter('%(levelname)s - %(message)s')
console_handler.setFormatter(console_formatter)
logger.addHandler(console_handler)

from flask import Flask, render_template, request, redirect, url_for, flash, session, jsonify, send_from_directory
from nltk.stem import WordNetLemmatizer
from nltk.tokenize import word_tokenize
import nltk

# Download NLTK data if not already present
try:
    nltk.data.find('tokenizers/punkt')
except nltk.downloader.DownloadError:
    nltk.download('punkt')
try:
    nltk.data.find('corpora/wordnet')
except nltk.downloader.DownloadError:
    nltk.download('wordnet'), abort, get_flashed_messages
from flask_session import Session
from flask_compress import Compress
from flask_migrate import Migrate
from flask_wtf.csrf import CSRFProtect, CSRFError
from flask_socketio import SocketIO, emit, join_room, leave_room
from flask_limiter import Limiter
from flask_limiter.util import get_remote_address
from flask_caching import Cache

from ai_service import ai_service
from extensions import db, migrate, flask_session, compress, csrf
<<<<<<< HEAD
from models import User, Assessment, DigitalDetoxLog, RPMData, Gamification, ClinicalNote, InstitutionalAnalytics, Appointment, Goal, Medication, MedicationLog, BreathingExerciseLog, YogaLog, MusicTherapyLog, ProgressRecommendation, get_user_wellness_trend, get_institutional_summary, Notification, VideoCall
from models import BlogPost, BlogComment, BlogLike, BlogInsight, Prescription  # Ensure BlogPost and related models are imported
=======
from models import User, Assessment, DigitalDetoxLog, RPMData, Gamification, ClinicalNote, InstitutionalAnalytics, Appointment, Goal, Medication, MedicationLog, BreathingExerciseLog, YogaLog, MusicTherapyLog, ProgressRecommendation, get_user_wellness_trend, get_institutional_summary, Notification
from models import BlogPost, BlogComment, BlogLike, BlogInsight, Prescription, MoodLog  # Ensure BlogPost and related models are imported
>>>>>>> 8bcdda8a

# In-memory storage for patient features (no database required)
patient_journal_entries = {}  # user_id -> list of journal entries
patient_voice_logs_data = {}       # user_id -> list of voice log entries

# File upload configuration
ALLOWED_EXTENSIONS = {'png', 'jpg', 'jpeg', 'gif', 'wav', 'mp3', 'ogg'}
ALLOWED_MIME_TYPES = {
    'image/png', 'image/jpeg', 'image/jpg', 'image/gif',
    'audio/wav', 'audio/mpeg', 'audio/ogg'
}

# Import new dependencies for patient features
try:
    from textblob import TextBlob
    import librosa
    import numpy as np
    TEXTBLOB_AVAILABLE = True
    LIBROSA_AVAILABLE = True
except ImportError as e:
    logger.warning(f"Some patient feature dependencies not available: {e}")
    TEXTBLOB_AVAILABLE = False
    LIBROSA_AVAILABLE = False

# Database configuration
app = Flask(__name__)

# Configure file uploads
app.config['UPLOAD_FOLDER'] = os.path.join(os.getcwd(), 'static', 'uploads')
app.config['MAX_CONTENT_LENGTH'] = 16 * 1024 * 1024  # 16MB max file size

# Ensure upload directory exists
os.makedirs(app.config['UPLOAD_FOLDER'], exist_ok=True)

app.config['SQLALCHEMY_DATABASE_URI'] = os.getenv('DATABASE_URL', 'sqlite:///mindful_horizon.db')
app.config['SQLALCHEMY_TRACK_MODIFICATIONS'] = False
app.config['SQLALCHEMY_ENGINE_OPTIONS'] = {
    'pool_pre_ping': True,
    'pool_recycle': 300,
}

basedir = os.path.abspath(os.path.dirname(__file__))
db_path = os.path.join(basedir, 'instance', 'mindful_horizon.db')
logger.info(f"DATABASE_URL: {os.environ.get('DATABASE_URL')}")
app.config['SQLALCHEMY_DATABASE_URI'] = os.environ.get('DATABASE_URL') or f'sqlite:///{db_path}'
logger.info(f"Using database at: {app.config['SQLALCHEMY_DATABASE_URI']}")

app.config['SQLALCHEMY_TRACK_MODIFICATIONS'] = False

# Database connection pooling configuration
engine_options = {
    'pool_size': 10,
    'pool_recycle': 120,
    'pool_pre_ping': True,
    'max_overflow': 20
}

# Improve SQLite compatibility with threaded servers (e.g., SocketIO)
if app.config.get('SQLALCHEMY_DATABASE_URI', '').startswith('sqlite:///'):
    engine_options['connect_args'] = {'check_same_thread': False}

app.config['SQLALCHEMY_ENGINE_OPTIONS'] = engine_options

socketio = SocketIO(app, cors_allowed_origins="*")

# Initialize rate limiter with simple storage backend for development
# For production, consider Redis or another persistent storage
limiter = Limiter(
    app=app,
    key_func=get_remote_address,
    default_limits=["200 per day", "50 per hour"],
    storage_uri="memory://"  # Use memory storage but suppress warning for development
)

# Initialize caching
cache = Cache(app, config={'CACHE_TYPE': 'simple'})

# Configure session BEFORE initializing extensions
app.secret_key = os.getenv('SECRET_KEY', 'supersecretkey')  # Use environment variable or fallback
app.config['SESSION_TYPE'] = 'filesystem'
app.config['PERMANENT_SESSION_LIFETIME'] = timedelta(days=7)  # Extended session lifetime
app.config['SESSION_COOKIE_SECURE'] = os.getenv('FLASK_ENV') == 'production'  # True in production with HTTPS
app.config['SESSION_COOKIE_HTTPONLY'] = True  # Prevent XSS attacks
app.config['SESSION_COOKIE_SAMESITE'] = 'Strict'  # Prevent CSRF attacks
app.config['SESSION_FILE_DIR'] = os.path.join(os.getcwd(), 'flask_session')
app.config['WTF_CSRF_TIME_LIMIT'] = 604800  # 7 days, for prototype convenience

# Initialize database extensions AFTER session configuration
from extensions import init_extensions
init_extensions(app)

from models import *

# Enable CSRF protection for security
csrf.init_app(app)

# Add Content Security Policy headers for XSS protection
@app.after_request
def add_security_headers(response):
    """Add security headers to all responses"""
    response.headers['X-Content-Type-Options'] = 'nosniff'
    response.headers['X-Frame-Options'] = 'DENY'
    response.headers['X-XSS-Protection'] = '1; mode=block'
    response.headers['Referrer-Policy'] = 'strict-origin-when-cross-origin'
    
    # Content Security Policy
    csp = (
        "default-src * 'unsafe-inline' 'unsafe-eval' data: blob:; "
        "script-src * 'unsafe-inline' 'unsafe-eval' data: blob:; "
        "style-src * 'unsafe-inline' 'unsafe-eval' data: blob:; "
        "font-src * 'unsafe-inline' 'unsafe-eval' data: blob:; "
        "img-src * 'unsafe-inline' 'unsafe-eval' data: blob:; "
        "connect-src * 'unsafe-inline' 'unsafe-eval' data: blob:; "
        "frame-src * 'unsafe-inline' 'unsafe-eval' data: blob:; "
    )
    response.headers['Content-Security-Policy'] = csp
    return response

# Secure CSRF error handler
@app.errorhandler(CSRFError)
def handle_csrf_error(e):
    logger.warning(f"CSRF error for user {session.get('user_email', 'anonymous')}: {request.endpoint}")
    flash('Session expired or invalid request. Please try again.', 'error')
    return redirect(url_for('login'))

# Global error handlers for security
@app.errorhandler(413)
def handle_file_too_large(e):
    logger.warning(f"File too large upload attempt from {request.remote_addr}")
    flash('File too large. Maximum size is 5MB.', 'error')
    return redirect(request.url)

@app.errorhandler(400)
def handle_bad_request(e):
    logger.warning(f"Bad request from {request.remote_addr}: {request.endpoint}")
    # For journal-related requests, redirect back to journal instead of index
    if request.endpoint == 'patient_journal' and request.method == 'POST':
        flash('Invalid request. Please check your input and try again.', 'error')
        return redirect(url_for('patient_journal'))
    flash('Invalid request. Please try again.', 'error')
    return redirect(url_for('index'))

@app.errorhandler(500)
def handle_internal_error(e):
    logger.error(f"Internal server error: {e}")
    # For journal-related requests, redirect back to journal instead of index
    if request.endpoint == 'patient_journal' and request.method == 'POST':
        flash('An error occurred while saving your journal entry. Please try again.', 'error')
        return redirect(url_for('patient_journal'))
    flash('An internal error occurred. Please try again later.', 'error')
    return redirect(url_for('index'))

# Yoga Video Library Page (correct placement)
@app.route('/yoga-videos')
def yoga_videos():
    return render_template('yoga_videos.html')


# Cached blog insights function
@cache.memoize(timeout=300)  # Cache for 5 minutes
def get_blog_insights():
    return {
        'total_posts': BlogPost.query.count(),
        'total_likes': 0,
        'total_comments': 0,
        'total_views': 0,
        'most_popular_post': None
    }

def allowed_file(filename):
    """Check if file extension is allowed"""
    return '.' in filename and \
           filename.rsplit('.', 1)[1].lower() in ALLOWED_EXTENSIONS

def validate_file_security(file):
    """Comprehensive file validation for security"""
    if not file or not file.filename:
        return False, "No file provided"
    
    # Check file extension
    if not allowed_file(file.filename):
        return False, "Invalid file type. Only PNG, JPG, JPEG, and GIF files are allowed."
    
    # Check file size (additional check beyond Flask's MAX_CONTENT_LENGTH)
    file.seek(0, 2)  # Seek to end
    file_size = file.tell()
    file.seek(0)  # Reset to beginning
    
    if file_size > 5 * 1024 * 1024:  # 5MB
        return False, "File too large. Maximum size is 5MB."
    
    # Check MIME type
    file_mime = file.content_type
    if file_mime not in ALLOWED_MIME_TYPES:
        return False, "Invalid file type detected."
    
    # Check for path traversal attempts
    if '..' in file.filename or '/' in file.filename or '\\' in file.filename:
        return False, "Invalid filename detected."
    
    return True, "File is valid"

def is_strong_password(password):
    if len(password) < 8:
        return False, "Password must be at least 8 characters long."
    if not re.search(r"[a-z]", password):
        return False, "Password must contain at least one lowercase letter."
    if not re.search(r"[A-Z]", password):
        return False, "Password must contain at least one uppercase letter."
    if not re.search(r"[0-9]", password):
        return False, "Password must contain at least one number."
    if not re.search(r"[\W_]", password):
        return False, "Password must contain at least one special character."
    return True, ""

# Import gamification functions
from gamification_engine import award_points

def normalize_institution_name(institution_name):
    """Normalize institution name for better matching."""
    if not institution_name:
        return ''
    return institution_name.lower().strip()

def login_required(f):
    @wraps(f)
    def decorated_function(*args, **kwargs):
        if 'user_email' not in session:
            if request.headers.get('X-Requested-With') == 'XMLHttpRequest':
                return jsonify(success=False, message='Authentication required'), 401
            return redirect(url_for('login'))
        
        # Refresh session on activity to prevent unexpected timeouts
        session.permanent = True
        session.modified = True
        return f(*args, **kwargs)
    return decorated_function

# Favicon route to prevent 404 errors
@app.route('/favicon.ico')
def favicon():
    try:
        return send_from_directory(os.path.join(app.root_path, 'static'), 'favicon.ico', mimetype='image/vnd.microsoft.icon')
    except FileNotFoundError:
        # Return empty response for missing favicon to avoid 404
        return '', 204

# Blog Delete Route (placed after app, login_required, and abort are defined)
@app.route('/blog/<int:post_id>/delete', methods=['POST'])
@login_required
def blog_delete(post_id):
    post = BlogPost.query.get_or_404(post_id)
    # Optional: Only allow author or admin to delete
    if post.author_id != session.get('user_id'):
        abort(403)
    try:
        db.session.delete(post)
        db.session.commit()
        flash('Blog post deleted successfully!', 'success')
    except Exception as e:
        db.session.rollback()
        flash('Failed to delete blog post.', 'error')
    return redirect(url_for('blog_list'))

def role_required(role):
    def decorator(f):
        @wraps(f)
        def decorated_function(*args, **kwargs):
            if 'user_role' not in session or session['user_role'] != role:
                if request.headers.get('X-Requested-With') == 'XMLHttpRequest':
                    return jsonify(success=False, message='Insufficient permissions'), 403
                flash('Access denied. Insufficient permissions.', 'error')
                return redirect(url_for('login'))
            return f(*args, **kwargs)
        return decorated_function
    return decorator

@app.route('/')
def index():
    # Get blog insights for the landing page
    try:
        blog_insights = get_blog_insights()

        # Get featured/recent blog posts for display
        featured_posts = BlogPost.query.filter_by(
            is_published=True,
            is_featured=True
        ).order_by(BlogPost.created_at.desc()).limit(3).all()

        # If no featured posts, get recent ones
        if not featured_posts:
            featured_posts = BlogPost.query.filter_by(
                is_published=True
            ).order_by(BlogPost.created_at.desc()).limit(3).all()

        # Student-focused homepage theme data
        landing_theme = {
            "hero_title": "Welcome to MindFull Horizon",
            "hero_subtitle": "Empowering Students for Better Mental Wellness",
            "hero_message": "Track your mood, set goals, join wellness challenges, and connect with campus providers. Your journey to a healthier mind starts here!",
            "features": [
                {
                    "title": "Daily Mood Tracker",
                    "desc": "Check in with your feelings and see your progress over time."
                },
                {
                    "title": "Digital Detox",
                    "desc": "Reduce screen time and boost your academic and social life."
                },
                {
                    "title": "Gamified Wellness",
                    "desc": "Earn points, badges, and rewards for healthy habits and activities."
                }
            ]
        }

        # FAQ section data
        faqs = [
            {
                "question": "What is MindFull Horizon?",
                "answer": "MindFull Horizon is a student wellness platform designed to help you track your mood, set goals, and improve your mental health."
            },
            {
                "question": "How do I join wellness challenges?",
                "answer": "Sign up and visit your dashboard to participate in ongoing wellness challenges and earn rewards."
            },
            {
                "question": "Is my data private?",
                "answer": "Yes, your data is securely stored and only accessible to you and authorized campus providers."
            },
            {
                "question": "Can I connect with campus counselors?",
                "answer": "Absolutely! Use the telehealth feature to book appointments and chat with campus counselors."
            }
        ]

    except Exception as e:
        logger.error(f"Error getting blog insights for homepage: {e}")
        blog_insights = None
        featured_posts = []
        landing_theme = {
            "hero_title": "Welcome to MindFull Horizon",
            "hero_subtitle": "Empowering Students for Better Mental Wellness",
            "hero_message": "Track your mood, set goals, join wellness challenges, and connect with campus providers. Your journey to a healthier mind starts here!",
            "features": []
        }
        faqs = []

    return render_template(
        'index.html',
        blog_insights=blog_insights,
        featured_posts=featured_posts,
        landing_theme=landing_theme,
        faqs=faqs,
        datetime=datetime
    )

@app.route('/login', methods=['GET', 'POST'])
@limiter.limit("5 per minute")  # Rate limit login attempts
def login():
    if request.method == 'POST':
        # Use .get to avoid KeyError and normalize inputs
        email = (request.form.get('email') or '').strip().lower()
        password = request.form.get('password') or ''
        role = (request.form.get('role') or '').strip().lower()

        if not email or not password or not role:
            flash('Please provide email, password, and select a role.', 'error')
            return render_template('login.html')

        user = User.query.filter_by(email=email).first()

        if not user:
            flash('No account found with that email. Please sign up first.', 'error')
            return render_template('login.html')

        if user.role.lower() != role:
            flash('Selected role does not match account role. Please choose the correct role.', 'error')
            return render_template('login.html')

        if not user.check_password(password):
            flash('Invalid credentials. Please check your email and password.', 'error')
            return render_template('login.html')

        # Successful login
        session.clear()
        session.permanent = True
        session['user_email'] = email
        session['user_role'] = role
        session['user_name'] = user.name
        session['user_id'] = user.id
        session['user_institution'] = user.institution
        session.modified = True

        if role == 'patient':
            return redirect(url_for('patient_dashboard'))
        else:
            return redirect(url_for('provider_dashboard'))

    return render_template('login.html')

@app.route('/signup', methods=['GET', 'POST'])
def signup():
    if request.method == 'POST':
        logger.info('Signup form submitted')
        name = request.form['name']
        email = request.form['email']
        password = request.form['password']
        confirm_password = request.form['confirm_password']
        role = request.form['role']
        institution = request.form.get('institution', 'Default University')
        logger.info(f'Form data: {name}, {email}, {role}, {institution}')

        if not all([name, email, password, confirm_password, role]):
            logger.warning('All fields are required')
            flash('All fields are required.', 'error')
            return render_template('signup.html')

        if password != confirm_password:
            logger.warning('Passwords do not match')
            flash('Passwords do not match.', 'error')
            return render_template('signup.html')

        is_strong, message = is_strong_password(password)
        if not is_strong:
            logger.warning(f'Weak password: {message}')
            flash(message, 'error')
            return render_template('signup.html')

        existing_user = User.query.filter_by(email=email).first()
        if existing_user:
            logger.warning(f'Email already registered: {email}')
            flash('Email already registered. Please use a different email or login.', 'error')
            return render_template('signup.html')

        new_user = User(
            name=name,
            email=email,
            role=role,
            institution=institution
        )
        new_user.set_password(password)

        try:
            db.session.add(new_user)
            db.session.commit()
            logger.info(f'New user created: {email}')

            if role == 'patient':
                gamification = Gamification(
                    user_id=new_user.id,
                    points=0,
                    streak=0,
                    badges=[],
                    last_activity=None
                )
                db.session.add(gamification)
                db.session.commit()
                logger.info(f'Gamification profile created for user: {email}')

            flash('Registration successful! Please login with your credentials.', 'success')
            logger.info('Flash message set for successful registration')
            return redirect(url_for('login'))

        except Exception as e:
            db.session.rollback()
            logger.error(f'Error creating new user: {e}')
            flash('Registration failed. Please try again.', 'error')
            return render_template('signup.html')

    return render_template('signup.html')

@app.route('/logout')
def logout():
    session.clear()
    flash('You have been logged out successfully.', 'success')
    return redirect(url_for('index'))

@app.route('/patient-dashboard')
@login_required
@role_required('patient')
def patient_dashboard():
    user_id = session['user_id']
    
    from sqlalchemy.orm import joinedload
    gamification = Gamification.query.filter_by(user_id=user_id).first()
    rpm_data = RPMData.query.filter_by(user_id=user_id).order_by(RPMData.date.desc()).first()
    all_appointments = Appointment.query.filter_by(user_id=user_id).order_by(Appointment.date.asc(), Appointment.time.asc()).all()
    latest_mood = MoodLog.query.filter_by(user_id=user_id).order_by(MoodLog.created_at.desc()).first()

    upcoming_appointments = []
    past_appointments = []

    for appt in all_appointments:
        try:
            appt_datetime_str = f"{appt.date} {appt.time}"
            appt_datetime = datetime.strptime(appt_datetime_str, '%Y-%m-%d %H:%M')
            if appt_datetime >= datetime.now():
                upcoming_appointments.append(appt)
            else:
                past_appointments.append(appt)
        except Exception as e:
            continue

    data = {
        'points': gamification.points if gamification else 0,
        'streak': gamification.streak if gamification else 0,
        'badges': gamification.badges if gamification else [],
        'rpm_data': {
            'heart_rate': rpm_data.heart_rate if rpm_data else 72,
            'sleep_duration': rpm_data.sleep_duration if rpm_data else 7.5,
            'steps': rpm_data.steps if rpm_data else 8500,
            'mood_score': rpm_data.mood_score if rpm_data else 8
        }
    }

    alerts = []
    if rpm_data:
        if rpm_data.heart_rate and rpm_data.heart_rate > 100:
            alerts.append('High heart rate detected')
        if rpm_data.sleep_duration and rpm_data.sleep_duration < 6:
            alerts.append('Insufficient sleep detected')
        if rpm_data.mood_score and rpm_data.mood_score < 4:
            alerts.append('Low mood score detected')

    return render_template('patient_dashboard.html',
                         user_name=session['user_name'],
                         user=db.session.get(User, user_id),
                         data=data,
                         alerts=alerts,
                         upcoming_appointments=upcoming_appointments,
                         past_appointments=past_appointments,
                         latest_mood=latest_mood)

@app.route('/dashboard')
@login_required
def dashboard():
    """Unified dashboard route that redirects based on user role"""
    user_role = session.get('user_role')
    if user_role == 'patient':
        return redirect(url_for('patient_dashboard'))
    elif user_role == 'provider':
        return redirect(url_for('provider_dashboard'))
    else:
        flash('Invalid user role', 'error')
        return redirect(url_for('index'))

@app.route('/provider-dashboard')
@login_required
@role_required('provider')
def provider_dashboard():
    institution = session.get('user_institution', 'Sample University')

    # Normalize the provider's institution for better matching
    normalized_provider_institution = normalize_institution_name(institution)

    # More flexible institution matching for better patient-provider visibility
    # Split institution name into keywords for partial matching
    institution_keywords = set(normalized_provider_institution.split())

    # Fetch all patients and filter them based on institution similarity
    from sqlalchemy.orm import joinedload
    all_patients = User.query.options(
        joinedload(User.digital_detox_logs),
        joinedload(User.clinical_notes)
    ).filter_by(role='patient').all()

    # Filter patients based on institution similarity
    patients = []
    for patient in all_patients:
        patient_institution = patient.institution or ''
        normalized_patient_institution = normalize_institution_name(patient_institution)
        patient_keywords = set(normalized_patient_institution.split())

        # Check for similarity (partial match, case-insensitive)
        if institution_keywords & patient_keywords:  # Intersection of keywords
            patients.append(patient)
        elif not patient_institution and institution == 'Sample University':
            # Include patients with no institution if provider is using default
            patients.append(patient)

    # If no patients found with flexible matching, fall back to exact match for backward compatibility
    if not patients:
        patients = User.query.options(
            joinedload(User.digital_detox_logs),
            joinedload(User.clinical_notes)
        ).filter_by(role='patient', institution=institution).all()

    caseload_data = []
    for patient in patients:
        # Get latest detox and session from already loaded relationships (prevents N+1 queries)
        latest_detox = patient.digital_detox_logs[0] if patient.digital_detox_logs else None
        latest_session = patient.clinical_notes[0] if patient.clinical_notes else None

        risk_level = 'Low'
        if latest_detox:
            if latest_detox.screen_time_hours > 8 or (latest_detox.ai_score and latest_detox.ai_score == 'Needs Improvement'):
                risk_level = 'High'
            elif latest_detox.screen_time_hours > 6 or (latest_detox.ai_score and latest_detox.ai_score == 'Good'):
                risk_level = 'Medium'

        caseload_data.append({
            'user_id': patient.id,
            'name': patient.name,
            'email': patient.email,
            'risk_level': risk_level,
            'last_session': latest_session.session_date.strftime('%Y-%m-%d') if latest_session else 'No sessions',
            'status': 'Active' if latest_detox and latest_detox.date >= date.today() - timedelta(days=7) else 'Inactive',
            'digital_score': latest_detox.ai_score if latest_detox and latest_detox.ai_score else 'No data'
        })
    
    # --- Apply client-side filters/search if provided ---
    search_q = request.args.get('q', '').strip()
    filter_risk = request.args.get('risk', '').strip()

    filtered_caseload = caseload_data
    if search_q:
        q_lower = search_q.lower()
        filtered_caseload = [c for c in filtered_caseload if q_lower in (c.get('name') or '').lower() or q_lower in (c.get('email') or '').lower()]

    if filter_risk in ('High', 'Medium', 'Low'):
        filtered_caseload = [c for c in filtered_caseload if c.get('risk_level') == filter_risk]

    # --- Simple Tasks derivation (quick wins): overdue appointments and inactive follow-ups ---
    tasks = []
    try:
        # Overdue appointments assigned to this provider (status 'booked' and date < today)
        overdue = Appointment.query.filter(Appointment.provider_id == session.get('user_id'), Appointment.status == 'booked', Appointment.date < date.today()).order_by(Appointment.date.desc()).limit(5).all()
        for o in overdue:
            tasks.append({'title': f'Complete appointment note for {o.user.name if o.user else o.user_id}', 'patient_id': o.user_id, 'due': o.date.strftime('%Y-%m-%d'), 'type': 'appointment'})
    except Exception:
        # If Appointment table/query fails for any reason, ignore tasks generation gracefully
        tasks = []

    # Also add patients with no recent activity (>7 days)
    try:
        for c in caseload_data:
            if c.get('status') == 'Inactive':
                tasks.append({'title': f'Check-in with {c.get("name")}', 'patient_id': c.get('user_id'), 'due': '', 'type': 'followup'})
    except Exception:
        pass

    institutional_data = get_institutional_summary(institution, db)
    
    bi_data = {
        'patient_engagement': institutional_data['engagement_rate'],
        'avg_session_duration': institutional_data['avg_session_duration'],
        'completion_rate': institutional_data['completion_rate'],
        'satisfaction_score': institutional_data['satisfaction_score'],
        'total_patients': institutional_data['total_users'],
        'high_risk_patients': institutional_data['high_risk_users'],
        'avg_screen_time': institutional_data['avg_screen_time']
    }
    
    return render_template('provider_dashboard.html', 
                         user_name=session['user_name'],
                         caseload=filtered_caseload,
                         bi_data=bi_data,
                         institution=institution,
                         search_q=search_q,
                         filter_risk=filter_risk,
                         tasks=tasks)


@app.route('/chat')
@login_required
def chat():
    return render_template('chat.html', user_name=session['user_name'])


@app.route('/api/message', methods=['POST'])
@login_required
def api_message():
    try:
        data = request.get_json() or {}
        recipient_id = data.get('recipient_id')
        message = data.get('message', '').strip()
        if not recipient_id or not message:
            return jsonify(success=False, error='recipient_id and message are required'), 400

        # create notification
        notif = Notification(sender_id=session.get('user_id'), recipient_id=recipient_id, message=message, type='message', payload=None)
        db.session.add(notif)
        db.session.commit()
        return jsonify(success=True, id=notif.id)
    except Exception as e:
        db.session.rollback()
        logger.error(f"Failed to create message: {e}")
        return jsonify(success=False, error=str(e)), 500

@app.route('/schedule', methods=['GET', 'POST'])
@login_required
def schedule():
    if request.method == 'POST':
        date_str = request.form['date']
        time_str = request.form['time']
        appointment_type = request.form['appointment_type']
        notes = request.form.get('notes', '')
        provider_id = request.form.get('provider_id')  # Optional provider selection
        user_id = session['user_id']

        try:
            appointment_date = datetime.strptime(date_str, '%Y-%m-%d').date()

            new_appointment = Appointment(
                user_id=user_id,
                provider_id=int(provider_id) if provider_id else None,
                date=appointment_date,
                time=time_str,
                appointment_type=appointment_type,
                notes=notes,
                status='pending'  # Changed to pending for provider approval
            )
            db.session.add(new_appointment)
            db.session.commit()
            
            logger.info(f"Appointment created successfully: ID={new_appointment.id}, User={user_id}, Provider={provider_id}, Status={new_appointment.status}")
            
            # Notify provider via SocketIO if provider is selected, or all providers if none selected
            if provider_id:
                # Notify specific provider
                socketio.emit('new_appointment', {
                    'appointment_id': new_appointment.id,
                    'patient_name': session['user_name'],
                    'patient_id': user_id,
                    'date': date_str,
                    'time': time_str,
                    'type': appointment_type,
                    'notes': notes,
                    'urgency': 'normal'
                }, room=f'user_{provider_id}')
            else:
                # Notify all providers in the same institution
                user_institution = session.get('user_institution', 'Sample University')
                providers = User.query.filter_by(role='provider', institution=user_institution).all()
                for provider in providers:
                    socketio.emit('new_appointment', {
                        'appointment_id': new_appointment.id,
                        'patient_name': session['user_name'],
                        'patient_id': user_id,
                        'date': date_str,
                        'time': time_str,
                        'type': appointment_type,
                        'notes': notes,
                        'urgency': 'normal',
                        'unassigned': True
                    }, room=f'user_{provider.id}')
            
            flash(f'Appointment successfully booked for {date_str} at {time_str}!', 'success')
            return redirect(url_for('patient_dashboard'))
        except Exception as e:
            db.session.rollback()
            flash(f'Error booking appointment: {e}', 'error')
            logger.error(f"Error booking appointment for user {user_id}: {e}")
            return redirect(url_for('schedule'))
    
    # Get list of providers for the dropdown
    user_institution = session.get('user_institution', 'Sample University')
    providers = User.query.filter_by(role='provider', institution=user_institution).all()
    
    return render_template('schedule.html', user_name=session['user_name'], providers=providers)

@app.route('/appointments/accept/<int:appointment_id>', methods=['POST'])
@login_required
@role_required('provider')
def accept_appointment(appointment_id):
    try:
        appointment = Appointment.query.get_or_404(appointment_id)
        provider_id = session['user_id']
        
        # Verify the provider has access to this appointment
        # Allow if it's assigned to this provider OR if it's unassigned (provider_id is None)
        if appointment.provider_id is not None and appointment.provider_id != provider_id:
            return jsonify({'success': False, 'message': 'Unauthorized'}), 403
        
        # If appointment was unassigned, assign it to this provider
        if appointment.provider_id is None:
            appointment.provider_id = provider_id
            
        appointment.status = 'accepted'
        appointment.updated_at = datetime.utcnow()
        db.session.commit()
        
        # Notify patient via SocketIO
        socketio.emit('appointment_accepted', {
            'appointment_id': appointment.id,
            'date': appointment.date.strftime('%Y-%m-%d'),
            'time': appointment.time,
            'type': appointment.appointment_type
        }, room=f'user_{appointment.user_id}')
        
        return jsonify({'success': True, 'message': 'Appointment accepted successfully'})
    except Exception as e:
        db.session.rollback()
        logger.error(f"Error accepting appointment {appointment_id}: {e}")
        return jsonify({'success': False, 'message': str(e)}), 500

@app.route('/appointments/reject/<int:appointment_id>', methods=['POST'])
@login_required
@role_required('provider')
def reject_appointment(appointment_id):
    try:
        data = request.get_json() or {}
        rejection_reason = data.get('reason', 'No reason provided')
        
        appointment = Appointment.query.get_or_404(appointment_id)
        provider_id = session['user_id']
        
        # Verify the provider has access to this appointment
        # Allow if it's assigned to this provider OR if it's unassigned (provider_id is None)
        if appointment.provider_id is not None and appointment.provider_id != provider_id:
            return jsonify({'success': False, 'message': 'Unauthorized'}), 403
        
        appointment.status = 'rejected'
        appointment.rejection_reason = rejection_reason
        appointment.updated_at = datetime.utcnow()
        db.session.commit()
        
        # Notify patient via SocketIO
        socketio.emit('appointment_rejected', {
            'appointment_id': appointment.id,
            'date': appointment.date.strftime('%Y-%m-%d'),
            'time': appointment.time,
            'type': appointment.appointment_type,
            'reason': rejection_reason
        }, room=f'user_{appointment.user_id}')
        
        return jsonify({'success': True, 'message': 'Appointment rejected successfully'})
    except Exception as e:
        db.session.rollback()
        logger.error(f"Error rejecting appointment {appointment_id}: {e}")
        return jsonify({'success': False, 'message': str(e)}), 500

@app.route('/appointments/provider', methods=['GET'])
@login_required
@role_required('provider')
def provider_appointments():
    """Get provider's appointments with optional status filter"""
    status_filter = request.args.get('status', 'all')
    provider_id = session['user_id']
    
    logger.info(f"Provider {provider_id} requesting appointments with status filter: {status_filter}")
    
    # Show appointments assigned to this provider OR unassigned appointments from same institution
    from sqlalchemy import or_, and_
    provider_institution = session.get('user_institution', 'Sample University')
    
    # Get user IDs from the same institution for filtering unassigned appointments
    same_institution_users = User.query.filter_by(role='patient', institution=provider_institution).with_entities(User.id).all()
    same_institution_user_ids = [user.id for user in same_institution_users]
    logger.info(f"Provider institution: {provider_institution}, Same institution patient IDs: {same_institution_user_ids}")
    
    query = Appointment.query.filter(
        or_(
            Appointment.provider_id == provider_id,
            and_(
                Appointment.provider_id.is_(None),
                Appointment.user_id.in_(same_institution_user_ids)
            )
        )
    )
    
    if status_filter != 'all':
        query = query.filter_by(status=status_filter)
    
    appointments = query.order_by(Appointment.date.asc(), Appointment.time.asc()).all()
    logger.info(f"Found {len(appointments)} appointments for provider {provider_id}")
    
    appointments_data = []
    for appt in appointments:
        # Get patient's recent health data for provider decision-making
        patient_health_data = None
        if appt.user:
            # Get latest assessment
            latest_assessment = Assessment.query.filter_by(user_id=appt.user.id).order_by(Assessment.created_at.desc()).first()
            # Get latest digital detox data
            latest_detox = DigitalDetoxLog.query.filter_by(user_id=appt.user.id).order_by(DigitalDetoxLog.date.desc()).first()
            # Get latest RPM data
            latest_rpm = RPMData.query.filter_by(user_id=appt.user.id).order_by(RPMData.date.desc()).first()
            
            patient_health_data = {
                'latest_assessment': {
                    'type': latest_assessment.assessment_type if latest_assessment else None,
                    'score': latest_assessment.score if latest_assessment else None,
                    'date': latest_assessment.created_at.strftime('%Y-%m-%d') if latest_assessment else None
                } if latest_assessment else None,
                'digital_wellness': {
                    'screen_time': latest_detox.screen_time_hours if latest_detox else None,
                    'ai_score': latest_detox.ai_score if latest_detox else None,
                    'date': latest_detox.date.strftime('%Y-%m-%d') if latest_detox else None
                } if latest_detox else None,
                'vital_signs': {
                    'heart_rate': latest_rpm.heart_rate if latest_rpm else None,
                    'sleep_duration': latest_rpm.sleep_duration if latest_rpm else None,
                    'mood_score': latest_rpm.mood_score if latest_rpm else None,
                    'date': latest_rpm.date.strftime('%Y-%m-%d') if latest_rpm else None
                } if latest_rpm else None
            }

        appointments_data.append({
            'id': appt.id,
            'patient_name': appt.user.name if appt.user else 'Unknown',
            'patient_email': appt.user.email if appt.user else 'Unknown',
            'patient_id': appt.user.id if appt.user else None,
            'date': appt.date.strftime('%Y-%m-%d'),
            'time': appt.time,
            'type': appt.appointment_type,
            'status': appt.status,
            'notes': appt.notes,
            'rejection_reason': appt.rejection_reason,
            'provider_id': appt.provider_id,
            'patient_health_data': patient_health_data,
            'created_at': appt.created_at.strftime('%Y-%m-%d %H:%M:%S') if appt.created_at else None,
            'updated_at': appt.updated_at.strftime('%Y-%m-%d %H:%M:%S') if appt.updated_at else None,
            'urgency_level': 'high' if patient_health_data and patient_health_data.get('latest_assessment') and patient_health_data['latest_assessment'].get('score', 0) > 15 else 'normal'
        })
    
    logger.info(f"Returning {len(appointments_data)} appointments to provider {provider_id}")
    
    # Debug: Print the actual appointments data being returned
    for appt_data in appointments_data:
        logger.info(f"Appointment data: ID={appt_data['id']}, Patient={appt_data['patient_name']}, Status={appt_data['status']}")
    
    return jsonify({'success': True, 'appointments': appointments_data})

@app.route('/ai-documentation', methods=['GET', 'POST'])
@login_required
@role_required('provider')
def ai_documentation():
    if request.method == 'POST':
        transcript = request.form.get('transcript', '')
        patient_email = request.form.get('patient_email', '')
        
        if transcript:
            patient_context = None
            if patient_email:
                patient = User.query.filter_by(email=patient_email, role='patient').first()
                if patient:
                    recent_detox = DigitalDetoxLog.query.filter_by(user_id=patient.id).order_by(DigitalDetoxLog.date.desc()).first()
                    gamification = Gamification.query.filter_by(user_id=patient.id).first()
                    
                    patient_context = {
                        'wellness_trend': recent_detox.ai_score if recent_detox and recent_detox.ai_score else 'Not available',
                        'digital_score': recent_detox.ai_score if recent_detox else 'Not available',
                        'engagement': f'{gamification.points} points, {gamification.streak} day streak' if gamification else 'Low'
                    }
            
            clinical_note = ai_service.generate_clinical_note(transcript, patient_context)
            
            if patient_email and patient:
                clinical_note_record = ClinicalNote(
                    provider_id=session['user_id'],
                    patient_id=patient.id,
                    session_date=datetime.now(),
                    transcript=transcript,
                    ai_generated_note=clinical_note
                )
                db.session.add(clinical_note_record)
                db.session.commit()
            
            return render_template('ai_documentation.html', 
                                 user_name=session['user_name'],
                                 transcript=transcript,
                                 clinical_note=clinical_note,
                                 patient_email=patient_email)
        else:
            flash('Please provide a session transcript.', 'error')
    
    return render_template('ai_documentation.html', user_name=session['user_name'])

@app.route('/analytics')
@login_required
@role_required('provider')
def analytics():
    institution = session.get('user_institution', 'Sample University')

    # Get institutional analytics data
    institutional_data = get_institutional_summary(institution, db)

    # Get recent blog insights
    recent_blog_insights = BlogInsight.query.order_by(BlogInsight.created_at.desc()).limit(10).all()

    # Get patient engagement trends
    patients = User.query.filter_by(role='patient', institution=institution).all()
    patient_ids = [p.id for p in patients]

    # Get recent digital detox data for trends
    recent_detox = DigitalDetoxLog.query.filter(
        DigitalDetoxLog.user_id.in_(patient_ids),
        DigitalDetoxLog.date >= datetime.now().date() - timedelta(days=30)
    ).all()

    # Calculate engagement metrics
    active_patients = len(set([log.user_id for log in recent_detox]))
    total_patients = len(patients)

    # Get assessment completion rates
    assessments_30_days = Assessment.query.filter(
        Assessment.user_id.in_(patient_ids),
        Assessment.created_at >= datetime.now() - timedelta(days=30)
    ).count()

    # Get gamification stats
    gamification_stats = db.session.query(
        func.avg(Gamification.points),
        func.avg(Gamification.streak),
        func.count(Gamification.id)
    ).filter(Gamification.user_id.in_(patient_ids)).first()

    # Get wellness trend data for charts
    detox_trends = {}
    for log in recent_detox:
        date_str = log.date.strftime('%Y-%m-%d')
        if date_str not in detox_trends:
            detox_trends[date_str] = {'total_hours': 0, 'count': 0, 'ai_scores': []}
        detox_trends[date_str]['total_hours'] += log.screen_time_hours
        detox_trends[date_str]['count'] += 1
        if log.ai_score:
            detox_trends[date_str]['ai_scores'].append(log.ai_score)

    # Calculate average daily screen time and wellness scores
    chart_labels = sorted(detox_trends.keys())
    screen_time_data = []
    wellness_score_data = []

    for date in chart_labels:
        data = detox_trends[date]
        avg_screen_time = data['total_hours'] / data['count'] if data['count'] > 0 else 0
        screen_time_data.append(round(avg_screen_time, 1))

        # Convert AI scores to numeric values for averaging
        numeric_scores = []
        for score in data['ai_scores']:
            if score == 'Excellent':
                numeric_scores.append(5)
            elif score == 'Good':
                numeric_scores.append(4)
            elif score == 'Fair':
                numeric_scores.append(3)
            elif score == 'Needs Improvement':
                numeric_scores.append(2)
            elif score == 'Poor':
                numeric_scores.append(1)

        avg_wellness = sum(numeric_scores) / len(numeric_scores) if numeric_scores else 0
        wellness_score_data.append(round(avg_wellness, 1))

    analytics_data = {
        'institution': institution,
        'total_patients': total_patients,
        'active_patients': active_patients,
        'engagement_rate': round((active_patients / total_patients) * 100, 1) if total_patients > 0 else 0,
        'assessments_30_days': assessments_30_days,
        'avg_gamification_points': round(gamification_stats[0], 1) if gamification_stats[0] else 0,
        'avg_streak': round(gamification_stats[1], 1) if gamification_stats[1] else 0,
        'total_gamified_users': gamification_stats[2],
        'chart_labels': chart_labels,
        'screen_time_data': screen_time_data,
        'wellness_score_data': wellness_score_data,
        'blog_insights': recent_blog_insights,
        'institutional_data': institutional_data
    }

    return render_template('analytics.html',
                         user_name=session['user_name'],
                         analytics_data=analytics_data,
                         datetime=datetime)

@app.route('/medication', methods=['GET', 'POST'])
@login_required
@role_required('patient')
def medication():
    user_id = session['user_id']
    
    if request.method == 'POST':
        name = request.form.get('name')
        dosage = request.form.get('dosage')
        frequency = request.form.get('frequency')
        time_of_day = request.form.get('time_of_day')

        if not name or not dosage or not frequency:
            flash('Medication name, dosage, and frequency are required.', 'error')
        else:
            new_medication = Medication(
                user_id=user_id,
                name=name,
                dosage=dosage,
                frequency=frequency,
                time_of_day=time_of_day
            )
            db.session.add(new_medication)
            db.session.commit()
            flash(f'{name} has been added to your tracker.', 'success')
        return redirect(url_for('medication'))

    medications = Medication.query.filter_by(user_id=user_id, is_active=True).all()
    
    today_start = datetime.combine(date.today(), datetime.min.time())
    today_end = datetime.combine(date.today(), datetime.max.time())
    
    todays_logs = MedicationLog.query.filter(
        MedicationLog.user_id == user_id,
        MedicationLog.taken_at >= today_start,
        MedicationLog.taken_at <= today_end
    ).all()
    
    logged_med_ids = {log.medication_id for log in todays_logs}
    
    today = date.today()
    return render_template('medication.html', 
                         user_name=session['user_name'], 
                         medications=medications,
                         logged_med_ids=logged_med_ids,
                         moment=datetime,
                         today=today)

@app.route('/log-medication', methods=['POST'])
@login_required
@role_required('patient')
def log_medication():
    user_id = session['user_id']
    medication_id = request.form.get('medication_id')
    
    if medication_id:
        today_start = datetime.combine(date.today(), datetime.min.time())
        existing_log = MedicationLog.query.filter(
            MedicationLog.medication_id == medication_id,
            MedicationLog.user_id == user_id,
            MedicationLog.taken_at >= today_start
        ).first()

        if not existing_log:
            new_log = MedicationLog(user_id=user_id, medication_id=medication_id)
            db.session.add(new_log)
            db.session.commit()
            award_points(user_id, 10, 'log_medication')
            return jsonify({'success': True, 'message': 'Medication logged successfully!'})
        else:
            return jsonify({'success': False, 'message': 'Medication already logged for today.'})
            
    return jsonify({'success': False, 'message': 'Invalid request.'})

@app.route('/breathing', methods=['GET', 'POST'])
@login_required
@role_required('patient')
def breathing():
    user_id = session['user_id']

    if request.method == 'POST':
        exercise_name = request.form.get('exercise_name')
        duration_minutes = request.form.get('duration_minutes')

        if not exercise_name or not duration_minutes:
            flash('Exercise name and duration are required.', 'error')
        else:
            try:
                new_log = BreathingExerciseLog(
                    user_id=user_id,
                    exercise_name=exercise_name,
                    duration_minutes=int(duration_minutes),
                    created_at=datetime.now(timezone.utc)
                )
                db.session.add(new_log)
                db.session.commit()
                award_points(user_id, 20, 'breathing_exercise')
                flash(f'Your {exercise_name} session has been logged!', 'success')
            except ValueError:
                flash('Invalid duration. Please enter a number.', 'error')
        return redirect(url_for('breathing'))

    recent_logs = BreathingExerciseLog.query.filter_by(user_id=user_id).order_by(BreathingExerciseLog.created_at.desc()).limit(10).all()
    
    all_logs = BreathingExerciseLog.query.filter_by(user_id=user_id).all()
    total_sessions = len(all_logs)
    total_minutes = sum(log.duration_minutes for log in all_logs)
    
    streak = 0
    if all_logs:
        dates = sorted([log.created_at.date() for log in all_logs], reverse=True)
        current_date = date.today()
        for i, log_date in enumerate(dates):
            if log_date == current_date - timedelta(days=i):
                streak += 1
            else:
                break
    
    stats = {
        'total_sessions': total_sessions,
        'total_minutes': total_minutes,
        'streak': streak
    }
    
    return render_template('breathing.html', 
                         user_name=session['user_name'],
                         recent_logs=recent_logs,
                         stats=stats)

@app.route('/yoga', methods=['GET', 'POST'])
@login_required
@role_required('patient')
def yoga():
    user_id = session['user_id']

    if request.method == 'POST':
        session_name = request.form.get('session_name')
        duration_minutes = request.form.get('duration_minutes')

        if not session_name or not duration_minutes:
            flash('Session name and duration are required.', 'error')
        else:
            try:
                new_log = YogaLog(
                    user_id=user_id,
                    session_name=session_name,
                    duration_minutes=int(duration_minutes),
                    created_at=datetime.now(timezone.utc)
                )
                db.session.add(new_log)
                db.session.commit()
                award_points(user_id, 20, 'yoga_session')
                flash(f'Your {session_name} session has been logged!', 'success')
            except ValueError:
                flash('Invalid duration. Please enter a number.', 'error')
        return redirect(url_for('yoga'))

    recent_logs = YogaLog.query.filter_by(user_id=user_id).order_by(YogaLog.created_at.desc()).limit(10).all()
    
    all_logs = YogaLog.query.filter_by(user_id=user_id).all()
    total_sessions = len(all_logs)
    total_minutes = sum(log.duration_minutes for log in all_logs)
    avg_duration = round(total_minutes / total_sessions, 1) if total_sessions > 0 else 0
    
    streak = 0
    if all_logs:
        dates = sorted([log.created_at.date() for log in all_logs], reverse=True)
        current_date = date.today()
        for i, log_date in enumerate(dates):
            if log_date == current_date - timedelta(days=i):
                streak += 1
            else:
                break
    
    stats = {
        'total_sessions': total_sessions,
        'total_minutes': total_minutes,
        'streak': streak,
        'avg_duration': avg_duration
    }
    
    return render_template('yoga.html', 
                         user_name=session['user_name'],
                         recent_logs=recent_logs,
                         stats=stats)

@app.route('/telehealth_session/<int:user_id>')
@login_required
def telehealth_session(user_id):
    patient = User.query.get_or_404(user_id)
    return render_template('telehealth.html', 
                           user_name=session['user_name'],
                           patient_id=patient.id,
                           patient_name=patient.name)

@app.route('/telehealth')
@login_required
def telehealth():
    return render_template('telehealth.html', user_name=session['user_name'])

# --- Video Call Routes ---
@app.route('/video-call')
@login_required
def video_call():
    """Video call interface"""
    call_id = request.args.get('call_id')
    if not call_id:
        flash('Invalid call ID', 'error')
        return redirect(url_for('dashboard'))
    
    return render_template('video_call.html', call_id=call_id)

@app.route('/initiate-call', methods=['POST'])
@login_required
def initiate_call():
    """Initiate a video call with a provider"""
    try:
        data = request.get_json()
        provider_id = data.get('provider_id')
        
        if not provider_id:
            return jsonify({'success': False, 'message': 'Provider ID required'}), 400
        
        # Check if provider exists
        provider = User.query.filter_by(id=provider_id, role='provider').first()
        if not provider:
            return jsonify({'success': False, 'message': 'Provider not found'}), 404
        
        # Generate unique call ID
        call_id = str(uuid.uuid4())
        
        # Create VideoCall record
        video_call = VideoCall(
            call_id=call_id,
            patient_id=session['user_id'],
            provider_id=provider_id,
            status='initiated'
        )
        
        db.session.add(video_call)
        db.session.commit()
        
        # Notify provider about incoming call
        socketio.emit('incoming_call', {
            'call_id': call_id,
            'patient_id': session['user_id'],
            'patient_name': session['user_name'],
            'patient_email': session['user_email']
        }, room=f"user_{provider_id}")
        
        # Set up call timeout (30 seconds)
        def timeout_call():
            try:
                # Check if call is still pending
                call_check = VideoCall.query.filter_by(call_id=call_id).first()
                if call_check and call_check.status == 'initiated':
                    call_check.status = 'timeout'
                    call_check.ended_at = datetime.utcnow()
                    call_check.ended_by = 'system'
                    call_check.end_reason = 'timeout'
                    db.session.commit()
                    
                    # Notify patient about timeout
                    socketio.emit('call_timeout', {
                        'call_id': call_id,
                        'message': 'Call timed out - provider did not answer'
                    }, room=f"user_{session['user_id']}")
                    
            except Exception as e:
                logger.error(f"Error in call timeout: {e}")
        
        # Schedule timeout after 30 seconds
        import threading
        timer = threading.Timer(30.0, timeout_call)
        timer.start()
        
        return jsonify({
            'success': True, 
            'call_id': call_id,
            'message': 'Call initiated successfully'
        })
        
    except Exception as e:
        logger.error(f"Error initiating call: {e}")
        db.session.rollback()
        return jsonify({'success': False, 'message': 'Failed to initiate call'}), 500

@app.route('/answer-call', methods=['POST'])
@login_required
def answer_call():
    """Answer an incoming video call"""
    try:
        data = request.get_json()
        call_id = data.get('call_id')
        
        if not call_id:
            return jsonify({'success': False, 'message': 'Call ID required'}), 400
        
        # Update VideoCall record
        video_call = VideoCall.query.filter_by(call_id=call_id).first()
        if video_call:
            video_call.status = 'answered'
            video_call.answered_at = datetime.utcnow()
            db.session.commit()
        
        # Notify patient that call was answered
        if video_call:
            call_data = {
                'call_id': call_id,
                'provider_id': session['user_id'],
                'provider_name': session['user_name']
            }
            # Send to both user room and call room
            socketio.emit('call_answered', call_data, room=f"user_{video_call.patient_id}")
            socketio.emit('call_answered', call_data, room=f"call_{call_id}")
        
        return jsonify({
            'success': True,
            'message': 'Call answered',
            'redirect_url': url_for('video_call', call_id=call_id)
        })
        
    except Exception as e:
        logger.error(f"Error answering call: {e}")
        db.session.rollback()
        return jsonify({'success': False, 'message': 'Failed to answer call'}), 500

@app.route('/reject-call', methods=['POST'])
@login_required
def reject_call():
    """Reject an incoming video call"""
    try:
        data = request.get_json()
        call_id = data.get('call_id')
        
        if not call_id:
            return jsonify({'success': False, 'message': 'Call ID required'}), 400
        
        # Update VideoCall record
        video_call = VideoCall.query.filter_by(call_id=call_id).first()
        if video_call:
            video_call.status = 'rejected'
            video_call.ended_at = datetime.utcnow()
            video_call.ended_by = 'provider'
            video_call.end_reason = 'rejected_by_provider'
            db.session.commit()
        
        # Notify patient that call was rejected
        if video_call:
            call_data = {
                'call_id': call_id,
                'provider_id': session['user_id'],
                'provider_name': session['user_name']
            }
            # Send to both user room and call room
            socketio.emit('call_rejected', call_data, room=f"user_{video_call.patient_id}")
            socketio.emit('call_rejected', call_data, room=f"call_{call_id}")
        
        return jsonify({'success': True, 'message': 'Call rejected'})
        
    except Exception as e:
        logger.error(f"Error rejecting call: {e}")
        db.session.rollback()
        return jsonify({'success': False, 'message': 'Failed to reject call'}), 500

@app.route('/get-providers')
@login_required
def get_providers():
    """Get available providers for video calls"""
    try:
        # Get current user's institution
        user_institution = session.get('user_institution')
        logger.info(f"User institution from session: {user_institution}")
        
        # If no institution in session, get from database
        if not user_institution:
            current_user = User.query.get(session['user_id'])
            user_institution = current_user.institution if current_user else 'Haridwar University'
            session['user_institution'] = user_institution
            logger.info(f"Updated user institution from database: {user_institution}")
        
        # Get providers from the same institution or all providers if no institution match
        providers = User.query.filter_by(role='provider', institution=user_institution).all()
        
        # If no providers found with same institution, get all providers
        if not providers:
            providers = User.query.filter_by(role='provider').all()
            logger.info(f"No providers found for institution '{user_institution}', returning all providers")
        
        providers_data = []
        for provider in providers:
            providers_data.append({
                'id': provider.id,
                'name': provider.name,
                'email': provider.email,
                'specialization': getattr(provider, 'specialization', 'Mental Health Provider'),
                'institution': provider.institution
            })
        
        logger.info(f"Returning {len(providers_data)} providers")
        
        return jsonify({
            'success': True,
            'providers': providers_data
        })
        
    except Exception as e:
        logger.error(f"Error getting providers: {e}")
        return jsonify({'success': False, 'message': 'Failed to get providers'}), 500

@app.route('/call-history')
@login_required
def call_history():
    """View call history for the current user"""
    try:
        user_id = session['user_id']
        user_role = session['user_role']
        
        # Get calls based on user role
        if user_role == 'patient':
            calls = VideoCall.query.filter_by(patient_id=user_id).order_by(VideoCall.initiated_at.desc()).limit(50).all()
        elif user_role == 'provider':
            calls = VideoCall.query.filter_by(provider_id=user_id).order_by(VideoCall.initiated_at.desc()).limit(50).all()
        else:
            calls = []
        
        calls_data = [call.to_dict() for call in calls]
        
        return render_template('call_history.html', 
                             calls=calls_data,
                             user_role=user_role,
                             user_name=session['user_name'])
        
    except Exception as e:
        logger.error(f"Error getting call history: {e}")
        flash('Failed to load call history', 'error')
        return redirect(url_for('dashboard'))

@app.route('/call-history-api')
@login_required
def call_history_api():
    """API endpoint for call history data"""
    try:
        user_id = session['user_id']
        user_role = session['user_role']
        
        # Get calls based on user role
        if user_role == 'patient':
            calls = VideoCall.query.filter_by(patient_id=user_id).order_by(VideoCall.initiated_at.desc()).limit(50).all()
        elif user_role == 'provider':
            calls = VideoCall.query.filter_by(provider_id=user_id).order_by(VideoCall.initiated_at.desc()).limit(50).all()
        else:
            calls = []
        
        calls_data = [call.to_dict() for call in calls]
        
        return jsonify({
            'success': True,
            'calls': calls_data
        })
        
    except Exception as e:
        logger.error(f"Error getting call history: {e}")
        return jsonify({'success': False, 'message': 'Failed to get call history'}), 500

@app.route('/report-call-quality', methods=['POST'])
@login_required
def report_call_quality():
    """Report call quality metrics"""
    try:
        data = request.get_json()
        call_id = data.get('call_id')
        audio_quality = data.get('audio_quality')
        video_quality = data.get('video_quality')
        
        if not call_id:
            return jsonify({'success': False, 'message': 'Call ID required'}), 400
        
        # Update VideoCall record with quality metrics
        video_call = VideoCall.query.filter_by(call_id=call_id).first()
        if video_call:
            video_call.audio_quality = audio_quality
            video_call.video_quality = video_quality
            
            # Determine overall connection quality
            if audio_quality == 'excellent' and video_quality == 'excellent':
                video_call.connection_quality = 'excellent'
            elif audio_quality in ['excellent', 'good'] and video_quality in ['excellent', 'good']:
                video_call.connection_quality = 'good'
            elif audio_quality in ['excellent', 'good', 'fair'] and video_quality in ['excellent', 'good', 'fair']:
                video_call.connection_quality = 'fair'
            else:
                video_call.connection_quality = 'poor'
            
            db.session.commit()
        
        return jsonify({'success': True, 'message': 'Quality reported successfully'})
        
    except Exception as e:
        logger.error(f"Error reporting call quality: {e}")
        db.session.rollback()
        return jsonify({'success': False, 'message': 'Failed to report quality'}), 500

@app.route('/video-call-status')
@login_required
def video_call_status():
    """Video call system status and testing page"""
    return render_template('video_call_status.html')

@app.route('/video-call-help')
@login_required
def video_call_help():
    """Video call help and troubleshooting page"""
    return render_template('video_call_help.html')

@app.route('/video-call-test')
@login_required
def video_call_test_page():
    """Video call testing page"""
    return render_template('video_call_test.html')

@app.route('/test-video-call')
@login_required
def test_video_call():
    """Test route to verify video call functionality"""
    try:
        # Get current user info
        user_id = session['user_id']
        user_role = session['user_role']
        
        # Test data
        test_data = {
            'user_id': user_id,
            'user_role': user_role,
            'providers_count': 0,
            'calls_count': 0,
            'recent_calls': []
        }
        
        # Count providers
        if user_role == 'patient':
            user_institution = session.get('user_institution', 'Sample University')
            providers = User.query.filter_by(role='provider', institution=user_institution).all()
            test_data['providers_count'] = len(providers)
            test_data['providers'] = [{'id': p.id, 'name': p.name, 'email': p.email} for p in providers[:5]]
        
        # Count calls
        if user_role == 'patient':
            calls = VideoCall.query.filter_by(patient_id=user_id).all()
        elif user_role == 'provider':
            calls = VideoCall.query.filter_by(provider_id=user_id).all()
        else:
            calls = []
        
        test_data['calls_count'] = len(calls)
        test_data['recent_calls'] = [call.to_dict() for call in calls[-5:]]
        
        return jsonify({
            'success': True,
            'message': 'Video call system test completed',
            'data': test_data
        })
        
    except Exception as e:
        logger.error(f"Error in video call test: {e}")
        return jsonify({'success': False, 'message': str(e)}), 500

@app.route('/digital-detox')
@login_required
@role_required('patient')
def digital_detox():
    user_id = session['user_id']
    
    screen_time_logs = DigitalDetoxLog.query.filter_by(user_id=user_id).order_by(DigitalDetoxLog.date.desc()).limit(30).all()
    
    screen_time_log = []
    for log in screen_time_logs:
        screen_time_log.append({
            'date': log.date.strftime('%Y-%m-%d'),
            'hours': log.screen_time_hours,
            'academic_score': log.academic_score,
            'social_interactions': log.social_interactions,
            'ai_score': log.ai_score
        })
    
    avg_screen_time = 0
    if screen_time_log:
        total_hours = sum(log['hours'] for log in screen_time_log)
        avg_screen_time = round(total_hours / len(screen_time_log), 1)

    latest_log = DigitalDetoxLog.query.filter_by(user_id=user_id).order_by(DigitalDetoxLog.date.desc()).first()
    score = None
    suggestion = None
    if latest_log:
        score = latest_log.ai_score
        suggestion = latest_log.ai_suggestion
    
    return render_template('digital_detox.html', 
                         user_name=session['user_name'],
                         screen_time_log=screen_time_log,
                         avg_screen_time=avg_screen_time,
                         score=score,
                         suggestion=suggestion)

@app.route('/progress')
@login_required
@role_required('patient')
def progress():
    try:
        user_id = session['user_id']
        goals = Goal.query.filter_by(user_id=user_id).all()
        
        achievements = [goal.title for goal in goals if goal.status == 'completed']
        
        assessments = Assessment.query.filter_by(user_id=user_id).order_by(Assessment.created_at.desc()).all()
        
        latest_gad7 = next((a for a in assessments if a.assessment_type == 'GAD-7'), None)
        latest_phq9 = next((a for a in assessments if a.assessment_type == 'PHQ-9'), None)
        latest_mood = next((a for a in assessments if a.assessment_type == 'Daily Mood'), None)

        mood_assessments = sorted([a for a in assessments if a.assessment_type == 'Daily Mood'], key=lambda x: x.created_at)[-30:]
        mood_data = [{'date': m.created_at.strftime('%Y-%m-%d'), 'score': m.score} for m in mood_assessments]
        
        gad7_assessments = sorted([a for a in assessments if a.assessment_type == 'GAD-7'], key=lambda x: x.created_at)
        phq9_assessments = sorted([a for a in assessments if a.assessment_type == 'PHQ-9'], key=lambda x: x.created_at)

        assessment_chart_labels = sorted(list(set([a.created_at.strftime('%Y-%m-%d') for a in gad7_assessments + phq9_assessments])))
        assessment_chart_gad7_data = [next((a.score for a in gad7_assessments if a.created_at.strftime('%Y-%m-%d') == date), None) for date in assessment_chart_labels]
        assessment_chart_phq9_data = [next((a.score for a in phq9_assessments if a.created_at.strftime('%Y-%m-%d') == date), None) for date in assessment_chart_labels]

        days_since_assessment = (datetime.now() - assessments[0].created_at).days if assessments else 'N/A'
        
        user_data_for_ai = {
            'gad7_score': latest_gad7.score if latest_gad7 else 'N/A',
            'phq9_score': latest_phq9.score if latest_phq9 else 'N/A',
            'wellness_score': 'calculating...',
            'completed_goals': len(achievements),
            'total_goals': len(goals),
            'days_since_assessment': days_since_assessment
        }
        
        user = db.session.get(User, user_id)
        if not user:
            flash('User not found. Please log in again.', 'error')
            return redirect(url_for('login'))

        last_assessment_at = user.last_assessment_at

        latest_recommendation = ProgressRecommendation.query.filter_by(user_id=user_id).order_by(ProgressRecommendation.created_at.desc()).first()

        ai_recommendations = None
        if latest_recommendation and last_assessment_at and latest_recommendation.created_at > last_assessment_at:
            ai_recommendations = latest_recommendation.recommendations
        
        if not ai_recommendations:
            try:
                ai_recommendations = ai_service.generate_progress_recommendations(user_data_for_ai)
                new_recommendation = ProgressRecommendation(
                    user_id=user_id,
                    recommendations=ai_recommendations
                )
                db.session.add(new_recommendation)
                db.session.commit()
            except Exception as ai_error:
                logger.error(f"AI service error in progress page: {ai_error}")
                ai_recommendations = {
                    'summary': 'Your progress data has been recorded.',
                    'recommendations': ['Continue with your current mental health routine.'],
                    'priority_actions': []
                }

        scores_to_average = []
        if latest_gad7 and latest_gad7.score is not None:
            scores_to_average.append(10 - (latest_gad7.score / 21 * 9))
        if latest_phq9 and latest_phq9.score is not None:
            scores_to_average.append(10 - (latest_phq9.score / 27 * 9))
        if latest_mood and latest_mood.score is not None:
            scores_to_average.append(latest_mood.score)

        overall_wellness_score = round(sum(scores_to_average) / len(scores_to_average), 1) if scores_to_average else 0
        user_data_for_ai['wellness_score'] = overall_wellness_score

        return render_template('progress.html', 
                             user_name=session['user_name'], 
                             goals=goals, 
                             achievements=achievements,
                             latest_gad7=latest_gad7,
                             latest_phq9=latest_phq9,
                             overall_wellness_score=overall_wellness_score,
                             mood_data=mood_data,
                             assessment_chart_labels=assessment_chart_labels,
                             assessment_chart_gad7_data=assessment_chart_gad7_data,
                             assessment_chart_phq9_data=assessment_chart_phq9_data,
                             ai_recommendations=ai_recommendations)
    except Exception as e:
        logger.exception(f"An error occurred in the progress route: {e}")
        return "An internal error occurred. Please try again later.", 500

@app.route('/goals', methods=['GET', 'POST'])
@login_required
@role_required('patient')
def goals():
    user_id = session['user_id']
    
    if request.method == 'POST':
        title = request.form.get('title')
        description = request.form.get('description', '')
        category = request.form.get('category', 'mental_health')
        priority = request.form.get('priority', 'medium')
        target_value = request.form.get('target_value')
        unit = request.form.get('unit', '')
        target_date = request.form.get('target_date')

        if not title:
            flash('Goal title is required.', 'error')
        else:
            try:
                parsed_target_date = None
                if target_date:
                    parsed_target_date = datetime.strptime(target_date, '%Y-%m-%d').date()

                new_goal = Goal(
                    user_id=user_id,
                    title=title,
                    description=description,
                    category=category,
                    priority=priority,
                    status='active',
                    target_value=float(target_value) if target_value and target_value.strip() else None,
                    current_value=0.0,
                    unit=unit,
                    target_date=parsed_target_date,
                    start_date=datetime.utcnow().date()
                )
                db.session.add(new_goal)
                db.session.commit()
                flash('Goal created successfully!', 'success')
            except Exception as e:
                db.session.rollback()
                logger.error(f"Error adding goal for user {user_id}: {e}")
                flash('Failed to create goal.', 'error')
        return redirect(url_for('goals'))

    goals = Goal.query.filter_by(user_id=user_id).all()
    return render_template('goals.html', user_name=session['user_name'], goals=goals)

@app.route('/api/assessment/questions/<assessment_type>')
@login_required
@role_required('patient')
def get_assessment_questions(assessment_type):
    try:
        # Construct the full path to the questions.json file
        questions_file_path = os.path.join(app.static_folder, 'questions.json')
        
        # Check if the file exists
        if not os.path.exists(questions_file_path):
            logger.error(f"questions.json not found at {questions_file_path}")
            return jsonify({'success': False, 'message': 'Assessment questions file not found.'}), 500

        # Load the questions from the JSON file
        with open(questions_file_path, 'r') as f:
            all_questions = json.load(f)
        
        # Get the questions for the requested assessment type
        questions = all_questions.get(assessment_type)
        
        if questions:
            return jsonify({'success': True, 'questions': questions})
        else:
            return jsonify({'success': False, 'message': 'Invalid assessment type.'}), 404
            
    except Exception as e:
        logger.error(f"Error fetching assessment questions: {e}")
        return jsonify({'success': False, 'message': 'An internal error occurred.'}), 500

@app.route('/assessment')
@login_required
@role_required('patient')
def assessment():
    try:
        user_id = session['user_id']
        assessment_objects = Assessment.query.filter_by(user_id=user_id).order_by(Assessment.created_at.desc()).all()
        
        assessments = []
        for assessment in assessment_objects:
            assessment_dict = {
                'id': assessment.id,
                'user_id': assessment.user_id,
                'assessment_type': assessment.assessment_type,
                'score': assessment.score,
                'responses': assessment.responses,
                'created_at': assessment.created_at.isoformat() if assessment.created_at else None,
                'ai_insights': {}
            }
            
            if assessment.ai_insights:
                if isinstance(assessment.ai_insights, str):
                    try:
                        assessment_dict['ai_insights'] = json.loads(assessment.ai_insights)
                    except json.JSONDecodeError:
                        assessment_dict['ai_insights'] = {}
                else:
                    assessment_dict['ai_insights'] = assessment.ai_insights
            
            assessments.append(assessment_dict)
        
        latest_insights = None
        if assessments:
            latest_insights = assessments[0].get('ai_insights')

        return render_template('assessment.html', 
                               user_name=session['user_name'], 
                               assessments=assessments,
                               latest_insights=latest_insights)
    except Exception as e:
        logger.error(f"Error in assessment route: {e}")
        flash('Error loading assessments. Please try again.', 'error')
        return render_template('assessment.html', 
                               user_name=session['user_name'], 
                               assessments=[],
                               latest_insights=None)

@app.route('/api/save-assessment', methods=['POST'])
@login_required
@role_required('patient')
@limiter.limit("5 per minute")  # Rate limit assessment saving
def api_save_assessment():
    if not request.is_json:
        return jsonify({'success': False, 'message': 'Request must be JSON'}), 400
        
    user_id = session['user_id']
    data = request.get_json()
    
    assessment_type = data.get('assessment_type')
    score = data.get('score')
    responses = data.get('responses', {})
    
    if not all([assessment_type, score is not None]):
        return jsonify({
            'success': False,
            'message': 'Missing required fields: assessment_type and score are required'
        }), 400

    ai_insights = {}
    ai_insights_generated_successfully = True
    try:
        ai_insights = ai_service.generate_assessment_insights(
            assessment_type=assessment_type,
            score=score,
            responses=responses
        )
    except Exception as e:
        logger.error(f"Error generating AI insights: {e}")
        ai_insights_generated_successfully = False
        ai_insights = {
            'summary': 'AI insights are currently unavailable. Please try again later.',
            'recommendations': [],
            'resources': []
        }

    try:
        logger.debug("Attempting to create assessment object.")
        assessment = Assessment(
            user_id=user_id,
            assessment_type=assessment_type.upper(),
            score=score,
            responses=responses,
            ai_insights=json.dumps(ai_insights) if ai_insights else None
        )
        logger.debug("Assessment object created.")
        
        db.session.add(assessment)
        logger.debug("Assessment added to session.")

        logger.debug("Awarding points and updating gamification.")
        gamification = award_points(user_id, 20, 'assessment')
        logger.debug(f"Gamification points awarded. Total points: {gamification.points}")

        logger.debug("Updating user's last assessment time.")
        user = db.session.get(User, user_id)
        if not user:
            return jsonify({
                'success': False,
                'message': 'User not found. Please log in again.'
            }), 400

        user.last_assessment_at = datetime.now(timezone.utc)
        logger.debug("User's last assessment time updated.")
        
        db.session.commit()
        logger.debug("Database commit successful.")
        
        return jsonify({
            'success': True,
            'message': 'Assessment saved successfully',
            'assessment_id': assessment.id,
            'points_earned': 20,
            'total_points': gamification.points,
            'ai_insights': ai_insights,
            'ai_insights_generated': ai_insights_generated_successfully
        })
        
    except Exception as e:
        db.session.rollback()
        logger.error(f"Error saving assessment for user {user_id}: {str(e)}")
        return jsonify({
            'success': False,
            'message': f'Failed to save assessment: {str(e)}',
            'insights': ai_insights if 'ai_insights' in locals() else None
        }), 500

@app.route('/send_prescription/<int:patient_id>', methods=['POST'])
@login_required
@role_required('provider')
def send_prescription(patient_id):
    provider_id = session['user_id']
    
    medication_name = request.form.get('medication_name')
    dosage = request.form.get('dosage')
    instructions = request.form.get('instructions')
    expiry_date_str = request.form.get('expiry_date')

    if not all([medication_name, dosage]):
        flash('Medication name and dosage are required.', 'error')
        return redirect(url_for('wellness_report', user_id=patient_id))

    expiry_date = None
    if expiry_date_str:
        try:
            expiry_date = datetime.strptime(expiry_date_str, '%Y-%m-%d')
        except ValueError:
            flash('Invalid expiry date format. Please use YYYY-MM-DD.', 'error')
            return redirect(url_for('wellness_report', user_id=patient_id))

    try:
        new_prescription = Prescription(
            provider_id=provider_id,
            patient_id=patient_id,
            medication_name=medication_name,
            dosage=dosage,
            instructions=instructions,
            expiry_date=expiry_date
        )
        db.session.add(new_prescription)
        db.session.commit()
        flash(f'Prescription for {medication_name} sent successfully to patient {patient_id}!', 'success')
    except Exception as e:
        db.session.rollback()
        flash(f'Error sending prescription: {e}', 'error')
        logger.error(f"Error sending prescription for patient {patient_id} by provider {provider_id}: {e}")

    return redirect(url_for('wellness_report', user_id=patient_id))

@app.route('/my_prescriptions')
@login_required
@role_required('patient')
def my_prescriptions():
    user_id = session['user_id']
    prescriptions = Prescription.query.filter_by(patient_id=user_id).order_by(Prescription.issue_date.desc()).all()
    return render_template('my_prescriptions.html', 
                           user_name=session['user_name'],
                           prescriptions=prescriptions)

@app.route('/wellness-report/<int:user_id>')
@login_required
@role_required('provider')
def wellness_report(user_id):
    from datetime import datetime
    
    patient = User.query.get_or_404(user_id)
    
    gamification = Gamification.query.filter_by(user_id=user_id).first()
    
    ai_analysis = Assessment.query.filter_by(user_id=user_id).order_by(Assessment.created_at.desc()).first()
    
    digital_detox_logs = DigitalDetoxLog.query.filter_by(user_id=user_id).order_by(DigitalDetoxLog.date.desc()).limit(90).all()
    assessments = Assessment.query.filter_by(user_id=user_id).order_by(Assessment.created_at.desc()).limit(20).all()
    
    digital_detox_data = []
    for log in digital_detox_logs:
        digital_detox_data.append({
            'date': log.date.strftime('%Y-%m-%d'),
            'screen_time_hours': log.screen_time_hours,
            'academic_score': log.academic_score,
            'social_interactions': log.social_interactions,
            'ai_score': log.ai_score
        })
    
    assessment_data = []
    for assessment in assessments:
        assessment_data.append({
            'id': assessment.id,
            'assessment_type': assessment.assessment_type,
            'score': assessment.score,
            'created_at': assessment.created_at.strftime('%Y-%m-%d %H:%M:%S'),
            'ai_analysis': assessment.ai_insights
        })
    
    wellness_trend = {
        'digital_detox': digital_detox_data,
        'assessments': assessment_data
    }
    
    recent_sessions = ClinicalNote.query.filter_by(patient_id=user_id).order_by(ClinicalNote.session_date.desc()).limit(10).all()

    # Fetch RPM data for mood charting
    rpm_logs = RPMData.query.filter_by(user_id=user_id).order_by(RPMData.date.asc()).limit(90).all()
    mood_chart_labels = [log.date.strftime('%Y-%m-%d') for log in rpm_logs]
    mood_chart_data = [log.mood_score if log.mood_score else 0 for log in rpm_logs]

    # Fetch assessments for mental health charting
    mental_health_assessments = Assessment.query.filter_by(user_id=user_id).order_by(Assessment.created_at.asc()).all()
    mh_chart_labels = []
    gad7_data = []
    phq9_data = []

    for assessment in mental_health_assessments:
        date_str = assessment.created_at.strftime('%Y-%m-%d')
        if date_str not in mh_chart_labels:
            mh_chart_labels.append(date_str)
            gad7_data.append(None) # Initialize with None
            phq9_data.append(None) # Initialize with None

        idx = mh_chart_labels.index(date_str)
        if assessment.assessment_type == 'GAD-7':
            gad7_data[idx] = assessment.score
        elif assessment.assessment_type == 'PHQ-9':
            phq9_data[idx] = assessment.score

    # Filter out dates where both GAD-7 and PHQ-9 are None
    filtered_mh_chart_labels = []
    filtered_gad7_data = []
    filtered_phq9_data = []
    for i, label in enumerate(mh_chart_labels):
        if gad7_data[i] is not None or phq9_data[i] is not None:
            filtered_mh_chart_labels.append(label)
            filtered_gad7_data.append(gad7_data[i])
            filtered_phq9_data.append(phq9_data[i])

    # Prepare patient data for AI goal suggestions
    patient_data_for_ai = {
        'latest_assessment': {
            'type': ai_analysis.assessment_type,
            'score': ai_analysis.score,
            'insights': json.loads(ai_analysis.ai_insights) if ai_analysis and ai_analysis.ai_insights else None
        } if ai_analysis else None,
        'recent_goals': [{'title': g.title, 'status': g.status, 'progress': g.progress_percentage} for g in Goal.query.filter_by(user_id=user_id).order_by(Goal.created_at.desc()).limit(5).all()],
        'recent_digital_detox': [{'screen_time_hours': d.screen_time_hours, 'ai_score': d.ai_score} for d in digital_detox_logs[:5]]
    }
    ai_goal_suggestions = ai_service.generate_goal_suggestions(patient_data_for_ai)

    # Fetch medication logs for AI adherence analysis
    medication_logs = MedicationLog.query.filter_by(user_id=user_id).order_by(MedicationLog.taken_at.desc()).limit(30).all()
    medication_logs_data = [{'medication_id': log.medication_id, 'taken_at': log.taken_at.isoformat()} for log in medication_logs]
    ai_medication_adherence_insights = ai_service.analyze_medication_adherence(medication_logs_data, patient_data_for_ai)

    return render_template('wellness_report.html', 
                         user_name=session['user_name'], 
                         patient=patient,
                         gamification=gamification,
                         ai_analysis=ai_analysis,
                         wellness_trend=wellness_trend,
                         recent_sessions=recent_sessions,
                         mood_chart_labels=mood_chart_labels,
                         mood_chart_data=mood_chart_data,
                         mh_chart_labels=filtered_mh_chart_labels,
                         gad7_data=filtered_gad7_data,
                         phq9_data=filtered_phq9_data,
                         ai_goal_suggestions=ai_goal_suggestions,
                         ai_medication_adherence_insights=ai_medication_adherence_insights,
                         datetime=datetime)

@app.route('/profile', methods=['GET', 'POST'])
@login_required
def profile():
    user_id = session['user_id']
    user = User.query.get(user_id)
    if not user:
        flash('User not found. Please log in again.', 'error')
        return redirect(url_for('login'))

    if request.method == 'POST':
        user.name = request.form.get('name', user.name)
        user.email = request.form.get('email', user.email)
        user.institution = request.form.get('institution', user.institution)

        # Handle password change
        password = request.form.get('password')
        if password:
            is_strong, message = is_strong_password(password)
            if not is_strong:
                flash(message, 'error')
                return redirect(url_for('profile'))
            user.set_password(password)

        # Handle profile picture upload with enhanced security
        if 'profile_pic' in request.files:
            file = request.files['profile_pic']
            if file and file.filename:
                is_valid, error_message = validate_file_security(file)
                if is_valid:
                    try:
                        filename = secure_filename(file.filename)
                        # Ensure unique filename to prevent overwrites and path traversal
                        unique_filename = str(uuid.uuid4()) + '_' + filename
                        file_path = os.path.join(app.config['UPLOAD_FOLDER'], unique_filename)

                        # Additional security: ensure path is within upload folder
                        if not os.path.abspath(file_path).startswith(os.path.abspath(app.config['UPLOAD_FOLDER'])):
                            flash('Invalid file path detected.', 'error')
                        else:
                            # Use context manager to ensure file is properly closed
                            with open(file_path, 'wb') as f:
                                file.seek(0)  # Reset file pointer
                                f.write(file.read())
                            user.profile_pic = unique_filename
                            flash('Profile picture updated successfully!', 'success')
                    except Exception as e:
                        logger.error(f"Error saving profile picture: {e}")
                        flash('Error saving profile picture.', 'error')
                else:
                    flash(error_message, 'error')

        try:
            db.session.commit()
            session['user_name'] = user.name  # Update session name if changed
            flash('Profile updated successfully!', 'success')
        except Exception as e:
            db.session.rollback()
            logger.error(f"Error updating profile for user {user_id}: {e}")
            flash('Failed to update profile.', 'error')
        return redirect(url_for('profile'))

    gamification = Gamification.query.filter_by(user_id=user_id).first()
    digital_detox_logs = DigitalDetoxLog.query.filter_by(user_id=user_id).order_by(DigitalDetoxLog.date.desc()).all()

    avg_screen_time_7_days = None
    avg_screen_time_30_days = None

    if digital_detox_logs:
        recent_7_days = digital_detox_logs[:7]
        if recent_7_days:
            avg_screen_time_7_days = sum(log.screen_time_hours for log in recent_7_days) / len(recent_7_days)

        recent_30_days = digital_detox_logs[:30]
        if recent_30_days:
            avg_screen_time_30_days = sum(log.screen_time_hours for log in recent_30_days) / len(recent_30_days)

    return render_template('profile.html',
                         user_name=session['user_name'],
                         user=user,
                         gamification=gamification,
                         digital_detox_logs=digital_detox_logs,
                         avg_screen_time_7_days=avg_screen_time_7_days,
                         avg_screen_time_30_days=avg_screen_time_30_days)

@app.route('/api/digital-detox-data')
@login_required
@role_required('patient')
def digital_detox_data():
    user_id = session['user_id']
    
    screen_time_logs = DigitalDetoxLog.query.filter_by(user_id=user_id).order_by(DigitalDetoxLog.date.desc()).limit(30).all()
    
    data = []
    for log in screen_time_logs:
        data.append({
            'date': log.date.strftime('%Y-%m-%d'),
            'hours': log.screen_time_hours,
            'academic_score': log.academic_score,
            'social_interactions': log.social_interactions,
            'ai_score': log.ai_score
        })
    
    return jsonify(data)

@app.route('/api/log-digital-detox', methods=['POST'])
@login_required
@role_required('patient')
def log_digital_detox():
    user_id = session['user_id']
    data = request.get_json()

    try:
        screen_time = float(data.get('screen_time'))
        academic_score = int(data.get('academic_score'))
        social_interactions = data.get('social_interactions')

        if not all([screen_time is not None, academic_score is not None, social_interactions]):
            return jsonify({'success': False, 'message': 'Missing required fields.'}), 400

        # Get historical data for better AI analysis
        historical_data = DigitalDetoxLog.query.filter_by(user_id=user_id).order_by(DigitalDetoxLog.date.asc()).limit(30).all()
        history_for_ai = [{'screen_time_hours': log.screen_time_hours, 'academic_score': log.academic_score} for log in historical_data]

        # Call AI service for digital detox insights
        detox_data = {
            'screen_time': screen_time,
            'academic_score': academic_score,
            'social_interactions': social_interactions
        }
        ai_analysis = ai_service.generate_digital_detox_insights(detox_data)

        # Create new log entry
        new_log = DigitalDetoxLog(
            user_id=user_id,
            date=date.today(),
            screen_time_hours=screen_time,
            academic_score=academic_score,
            social_interactions=social_interactions,
            ai_score=ai_analysis.get('ai_score', 'N/A'),
            ai_suggestion=ai_analysis.get('ai_suggestion', 'No suggestion available')
        )

        db.session.add(new_log)
        db.session.commit()

        # Award points for logging
        award_points(user_id, 15, 'digital_detox_log')

        return jsonify({
            'success': True,
            'message': 'Digital detox data logged successfully!',
            'log': {
                'date': new_log.date.strftime('%Y-%m-%d'),
                'hours': new_log.screen_time_hours,
                'academic_score': new_log.academic_score,
                'social_interactions': new_log.social_interactions,
                'ai_score': new_log.ai_score
            },
            'ai_analysis': ai_analysis
        })

    except (ValueError, TypeError) as e:
        logger.error(f"Invalid data for digital detox log: {e}")
        return jsonify({'success': False, 'message': 'Invalid data format.'}), 400
    except Exception as e:
        db.session.rollback()
        logger.error(f"Error logging digital detox data for user {user_id}: {e}")
        return jsonify({'success': False, 'message': 'An internal error occurred.'}), 500


@app.route('/api/mood-music', methods=['GET'])
def api_mood_music():
    """Return a curated mapping of moods to YouTube search queries (and optional curated video IDs).

    The frontend can fetch this and either open a search page or use curated video IDs to embed a player.
    """
    # Default static mapping (fallback)
    mood_map = {
        'happy': {'query': 'binaural beats happy uplifting 528hz', 'videos': []},
        'sad': {'query': 'binaural beats sad calming 432hz', 'videos': []},
        'angry': {'query': 'binaural beats anger release calming bass', 'videos': []},
        'calm': {'query': 'binaural beats calm relaxation 432hz mindfulness', 'videos': []},
        'anxious': {'query': 'binaural beats anxiety relief slow tempo 432hz', 'videos': []},
        'focus': {'query': 'binaural beats focus concentration alpha waves 432hz', 'videos': []}
    }

    # Prefer DB-backed tracks if the optional `binaural_tracks` table has entries.
    try:
        from models import BinauralTrack
        db_tracks_exist = BinauralTrack.query.limit(1).first() is not None
    except Exception:
        db_tracks_exist = False

    if db_tracks_exist:
        try:
            from models import BinauralTrack
            # Build mood_map from DB
            mapping = {
                'happy': [], 'sad': [], 'angry': [], 'calm': [], 'anxious': [], 'focus': []
            }
            for t in BinauralTrack.query.all():
                e = (t.emotion or '').lower()
                # Simple heuristic mapping from stored emotion to our mood buckets
                if any(x in e for x in ('happy', 'uplift', 'joy', 'positive')):
                    mapping['happy'].append(t)
                elif any(x in e for x in ('sad', 'melancholy', 'blue')):
                    mapping['sad'].append(t)
                elif any(x in e for x in ('angry', 'anger', 'irritat')):
                    mapping['angry'].append(t)
                elif any(x in e for x in ('calm', 'relax', 'peace')):
                    mapping['calm'].append(t)
                elif any(x in e for x in ('anxious', 'anxiety', 'tense')):
                    mapping['anxious'].append(t)
                elif any(x in e for x in ('focus', 'concentr', 'study', 'attention')):
                    mapping['focus'].append(t)
                else:
                    # fallback: put in calm
                    mapping['calm'].append(t)

            # Convert to response shape
            resp_map = {}
            for k in mapping:
                resp_map[k] = {'query': mood_map[k]['query'], 'videos': []}
                for t in mapping[k]:
                    if t.youtube_id:
                        resp_map[k]['videos'].append({'id': t.youtube_id, 'title': t.title})
                    else:
                        resp_map[k]['query'] = resp_map[k]['query'] + ' ' + t.title

            # Deduplicate
            for k in resp_map:
                seen = set()
                dedup = []
                for it in resp_map[k]['videos']:
                    if it['id'] and it['id'] not in seen:
                        seen.add(it['id'])
                        dedup.append(it)
                resp_map[k]['videos'] = dedup

            return jsonify({'success': True, 'moods': resp_map})

        except Exception as e:
            logger.debug(f"Failed to build mood map from DB tracks: {e}")
            # fall through to file-based parsing/fallback

    # Attempt to enrich mapping from a local copy of the binaural-beats dataset
    # Expected location: ./data/binaural-beats-dataset/ (user can git clone the repo there)
    dataset_dir = os.path.join(basedir, 'data', 'binaural-beats-dataset')
    try:
        if os.path.isdir(dataset_dir):
            # Try common filenames in the dataset
            possible_files = ['tracks.csv', 'dataset.csv', 'tracks.json', 'data.json']
            found = None
            for fn in possible_files:
                path = os.path.join(dataset_dir, fn)
                if os.path.isfile(path):
                    found = path
                    break

            if found:
                # Prefer CSV, otherwise JSON
                if found.lower().endswith('.csv'):
                    import csv
                    with open(found, 'r', encoding='utf-8') as fh:
                        reader = csv.DictReader(fh)
                        for row in reader:
                            # Dataset may have columns like: title, artist, emotion, youtube_id, tags
                            emotion = (row.get('emotion') or row.get('mood') or '').strip().lower()
                            youtube_id = (row.get('youtube_id') or row.get('video_id') or row.get('youtube') or '').strip()
                            title = (row.get('title') or row.get('name') or '').strip()
                            if not emotion:
                                continue

                            # Map dataset emotion labels to our mood keys
                            mapping = {
                                'happy': ['happy', 'uplifting', 'joy', 'positive'],
                                'sad': ['sad', 'melancholy', 'blue'],
                                'angry': ['angry', 'anger', 'irritated'],
                                'calm': ['calm', 'relaxed', 'relaxation', 'peaceful'],
                                'anxious': ['anxious', 'anxiety', 'tense'],
                                'focus': ['focus', 'concentration', 'study', 'attention']
                            }

                            for mood_key, labels in mapping.items():
                                if any(label in emotion for label in labels):
                                    if youtube_id:
                                        mood_map[mood_key]['videos'].append({'id': youtube_id, 'title': title})
                                    else:
                                        # If no direct video id, append title to query suggestions
                                        mood_map[mood_key]['query'] = mood_map[mood_key]['query'] + ' ' + title
                                    break

                else:
                    # JSON file
                    import json
                    with open(found, 'r', encoding='utf-8') as fh:
                        data = json.load(fh)
                        # Expect list of tracks
                        items = data if isinstance(data, list) else data.get('tracks') or data.get('data') or []
                        for item in items:
                            emotion = (item.get('emotion') or item.get('mood') or '')
                            if emotion:
                                emotion = emotion.strip().lower()
                            youtube_id = (item.get('youtube_id') or item.get('video_id') or item.get('youtube') or '')
                            title = (item.get('title') or item.get('name') or '')
                            if not emotion:
                                continue

                            mapping = {
                                'happy': ['happy', 'uplifting', 'joy', 'positive'],
                                'sad': ['sad', 'melancholy', 'blue'],
                                'angry': ['angry', 'anger', 'irritated'],
                                'calm': ['calm', 'relaxed', 'relaxation', 'peaceful'],
                                'anxious': ['anxious', 'anxiety', 'tense'],
                                'focus': ['focus', 'concentration', 'study', 'attention']
                            }

                            for mood_key, labels in mapping.items():
                                if any(label in emotion for label in labels):
                                    if youtube_id:
                                        mood_map[mood_key]['videos'].append({'id': youtube_id, 'title': title})
                                    else:
                                        mood_map[mood_key]['query'] = mood_map[mood_key]['query'] + ' ' + title
                                    break

    except Exception as e:
        # Fail gracefully — keep default mapping and log
        logger.debug(f"Failed to load local binaural-beats dataset: {e}")

    # Deduplicate video lists by id
    for k, v in mood_map.items():
        vids = v.get('videos') or []
        seen = set()
        deduped = []
        for it in vids:
            vid = it.get('id')
            if not vid:
                continue
            if vid in seen:
                continue
            seen.add(vid)
            deduped.append(it)
        mood_map[k]['videos'] = deduped

    return jsonify({'success': True, 'moods': mood_map})


@app.route('/api/play-mood', methods=['POST'])
def api_play_mood():
    """Attempt to play a binaural track for the requested mood.

    Priority:
      1. Look for local audio files in data/binaural-beats-dataset/audio/ whose filename contains the mood.
         If found and running on Windows, open with os.startfile (user's default music player).
      2. If DB has BinauralTrack with youtube_id for the mood, return a YouTube URL for frontend to open.
      3. Otherwise return a YouTube search URL for the mood query.

    Returns JSON: { success: True, action: 'local'|'youtube'|'search', url: optional }
    """
    data = request.get_json() or {}
    mood = (data.get('mood') or '').strip().lower()

    if not mood:
        return jsonify({'success': False, 'message': 'Missing mood parameter'}), 400

    # 1) local audio folder
    audio_dir = os.path.join(basedir, 'data', 'binaural-beats-dataset', 'audio')
    try:
        if os.path.isdir(audio_dir):
            # look for files containing the mood in filename
            for fn in os.listdir(audio_dir):
                if mood in fn.lower() and fn.lower().endswith(('.mp3', '.wav', '.m4a', '.flac')):
                    path = os.path.join(audio_dir, fn)
                    try:
                        # On Windows, this opens the default program for the file
                        if os.name == 'nt':
                            os.startfile(path)
                            return jsonify({'success': True, 'action': 'local', 'path': path})
                        else:
                            # Non-blocking attempt for other OSes
                            import subprocess
                            subprocess.Popen(['xdg-open' if os.name == 'posix' else 'open', path])
                            return jsonify({'success': True, 'action': 'local', 'path': path})
                    except Exception as e:
                        logger.debug(f"Failed to open local audio file {path}: {e}")

    except Exception as e:
        logger.debug(f"Error while searching for local audio files: {e}")

    # 2) DB-backed YouTube id
    try:
        from models import BinauralTrack
        tracks = BinauralTrack.query.filter(BinauralTrack.emotion.ilike(f"%{mood}%")).all()
        if tracks:
            # Prefer tracks with youtube_id
            for t in tracks:
                if t.youtube_id:
                    url = f"https://www.youtube.com/watch?v={t.youtube_id}"
                    return jsonify({'success': True, 'action': 'youtube', 'url': url})
    except Exception:
        pass

    # Removed YouTube fallback. If no local file/DB record found return not found.
    return jsonify({'success': False, 'message': 'No local audio or DB track found for this mood.'}), 404


@app.route('/audio/<path:filename>')
def serve_audio(filename):
    """Serve audio files from data/binaural-beats-dataset for in-browser playback.

    Supports both 'audio/' and 'tracks/' subdirectories found in common datasets.

    NOTE: This route is intentionally simple. If you deploy publicly, consider adding
    authentication and range requests for large files.
    """
    base_dir = os.path.join(basedir, 'data', 'binaural-beats-dataset')
    if not os.path.isdir(base_dir):
        return jsonify({'success': False, 'message': 'Audio directory not found'}), 404

    # Prevent directory traversal and ensure the file resides within base_dir
    safe_filename = os.path.normpath(filename).replace('\\', '/')
    if safe_filename.startswith('../') or safe_filename.startswith('..\\') or '..' in safe_filename.split('/'):
        return jsonify({'success': False, 'message': 'Invalid filename'}), 400

    full_path = os.path.join(base_dir, safe_filename)
    try:
        full_path = os.path.normpath(full_path)
        # Ensure full_path is inside base_dir
        if not full_path.startswith(os.path.normpath(base_dir)):
            return jsonify({'success': False, 'message': 'Invalid path'}), 400
        # Serve via send_from_directory using base_dir and the relative safe path
        return send_from_directory(base_dir, safe_filename)
    except Exception:
        return jsonify({'success': False, 'message': 'File not found'}), 404


@app.route('/api/mood-audio', methods=['POST'])
def api_mood_audio():
    """Return a list of audio URLs for the requested mood, using local audio files only.

    Searches common subdirectories in the dataset ('audio/', 'tracks/').
    Supports additional filtering by frequency range, type, and sorting.

    Response: { success: True, files: [ { url: '/audio/..', filename: '...' }, ... ] }
    """
    data = request.get_json() or {}
    mood = (data.get('mood') or '').strip().lower()
    min_freq = data.get('min_frequency')
    max_freq = data.get('max_frequency')
    filter_type = (data.get('type') or '').strip().lower()
    sort_by = (data.get('sort_by') or 'default').strip().lower()
    
    if not mood:
        return jsonify({'success': False, 'message': 'Missing mood parameter'}), 400

    base_dir = os.path.join(basedir, 'data', 'binaural-beats-dataset')
    if not os.path.isdir(base_dir):
        return jsonify({'success': False, 'files': []})

    subdirs = ['audio', 'tracks']

    # Enhanced mood mapping with more comprehensive keywords and frequency ranges
    mood_keywords = {
        'calm': {
            'keywords': ['delta', 'theta', 'calm', 'relax', 'peace', 'meditat', 'sleep', 'rest'],
            'brainwaves': ['delta', 'theta'],
            'freq_range': (0.5, 8.0),  # Delta: 0.5-4 Hz, Theta: 4-8 Hz
            'priority_freq': [2.0, 4.0, 6.0]
        },
        'focus': {
            'keywords': ['alpha', 'beta', 'focus', 'concentr', 'study', 'work', 'attent', 'alert'],
            'brainwaves': ['alpha', 'beta'],
            'freq_range': (8.0, 30.0),  # Alpha: 8-12 Hz, Beta: 12-30 Hz
            'priority_freq': [10.0, 12.0, 15.0, 20.0]
        },
        'anxious': {
            'keywords': ['theta', 'delta', 'anxiety', 'stress', 'tension', 'worry', 'calm', 'sooth'],
            'brainwaves': ['theta', 'delta'],
            'freq_range': (0.5, 8.0),
            'priority_freq': [4.0, 6.0, 8.0]
        },
        'happy': {
            'keywords': ['alpha', 'gamma', 'happy', 'joy', 'uplift', 'positive', 'energiz', 'boost'],
            'brainwaves': ['alpha', 'gamma'],
            'freq_range': (8.0, 100.0),  # Alpha: 8-12 Hz, Gamma: 30+ Hz
            'priority_freq': [10.0, 40.0, 60.0]
        },
        'sad': {
            'keywords': ['theta', 'delta', 'sad', 'melanchol', 'blue', 'depress', 'comfort', 'heal'],
            'brainwaves': ['theta', 'delta'],
            'freq_range': (0.5, 8.0),
            'priority_freq': [4.0, 6.0]
        },
        'angry': {
            'keywords': ['delta', 'theta', 'anger', 'rage', 'frustrat', 'calm', 'cool', 'release'],
            'brainwaves': ['delta', 'theta'],
            'freq_range': (0.5, 8.0),
            'priority_freq': [2.0, 4.0, 6.0]
        }
    }
    
    mood_config = mood_keywords.get(mood, {
        'keywords': [mood],
        'brainwaves': [],
        'freq_range': (0.0, 1000.0),
        'priority_freq': []
    })
    keywords = mood_config['keywords']

    def parse_track_info(filename):
        # Example names:
        # Alpha_12_Hz.mp3
        # Alpha_10_Hz_Isochronic_Pulses.mp3
        # Alpha_12_Hz_Solfeggio_396_Hz.mp3
        try:
            base = os.path.splitext(filename)[0]
            parts = base.split('_')
            info = {
                'brainwave': None,
                'frequency': None,
                'type': 'pure',  # pure|isochronic|solfeggio
                'solfeggio_frequency': None,
                'label': filename,
                'length_hint': 'short'  # long for solfeggio (15m), others are usually short
            }
            if parts:
                bw = parts[0].lower()
                if bw in ('alpha','beta','delta','gamma','theta'):
                    info['brainwave'] = bw
            # Find main Hz
            for i, p in enumerate(parts):
                if p.lower() == 'hz' and i > 0:
                    try:
                        info['frequency'] = float(parts[i-1])
                    except Exception:
                        pass
            name_l = filename.lower()
            if 'isochronic_pulses' in name_l:
                info['type'] = 'isochronic'
            if 'solfeggio' in name_l:
                info['type'] = 'solfeggio'
                info['length_hint'] = 'long'
                # Extract solfeggio frequency
                try:
                    # ..._Solfeggio_396_Hz
                    idx = parts.index('Solfeggio') if 'Solfeggio' in parts else parts.index('Solfeggio'.lower())
                except Exception:
                    idx = -1
                if idx != -1 and idx + 2 < len(parts) and parts[idx+2].lower() == 'Hz'.lower():
                    try:
                        info['solfeggio_frequency'] = float(parts[idx+1])
                    except Exception:
                        pass
            # Build label
            bw_label = (info['brainwave'] or '').capitalize()
            freq_label = f"{int(info['frequency']) if info['frequency'] and info['frequency'].is_integer() else info['frequency']} Hz" if info['frequency'] else ''
            suffix = ''
            if info['type'] == 'isochronic':
                suffix = ' (Isochronic)'
            elif info['type'] == 'solfeggio':
                sf = f" {int(info['solfeggio_frequency']) if info['solfeggio_frequency'] and float(info['solfeggio_frequency']).is_integer() else info['solfeggio_frequency']} Hz" if info['solfeggio_frequency'] else ''
                suffix = f" (Solfeggio{sf})"
            pretty = ' '.join([s for s in [bw_label, freq_label] if s]).strip() + suffix
            info['label'] = pretty or filename
            return info
        except Exception:
            return {
                'brainwave': None,
                'frequency': None,
                'type': 'pure',
                'solfeggio_frequency': None,
                'label': filename,
                'length_hint': 'short'
            }

    matches = []
    for sub in subdirs:
        d = os.path.join(base_dir, sub)
        if not os.path.isdir(d):
            continue
        try:
            for fn in os.listdir(d):
                name_l = fn.lower()
                if not name_l.endswith(('.mp3', '.wav', '.m4a', '.flac')):
                    continue
                # Enhanced matching logic
                meta = parse_track_info(fn)
                should_include = False
                
                # Check keyword matching
                if any(kw in name_l for kw in keywords):
                    should_include = True
                
                # Check brainwave matching
                if meta['brainwave'] and meta['brainwave'].lower() in mood_config['brainwaves']:
                    should_include = True
                
                # Check frequency range matching
                if meta['frequency'] and mood_config['freq_range']:
                    freq = meta['frequency']
                    min_range, max_range = mood_config['freq_range']
                    if min_range <= freq <= max_range:
                        should_include = True
                
                if should_include:
                    # Apply additional filters
                    if min_freq is not None and meta['frequency'] and meta['frequency'] < min_freq:
                        continue
                    if max_freq is not None and meta['frequency'] and meta['frequency'] > max_freq:
                        continue
                    if filter_type and filter_type != 'all' and meta['type'] != filter_type:
                        continue
                        
                    rel = f"{sub}/{fn}"
                    # Ensure URL uses forward slashes
                    rel_url = rel.replace('\\\\', '/').replace('\\', '/')
                    
                    # Calculate relevance score for sorting
                    relevance_score = 0
                    if meta['brainwave'] and meta['brainwave'].lower() in mood_config['brainwaves']:
                        relevance_score += 10
                    if meta['frequency'] and meta['frequency'] in mood_config['priority_freq']:
                        relevance_score += 5
                    if any(kw in name_l for kw in keywords[:3]):  # Prioritize first 3 keywords
                        relevance_score += 3
                        
                    matches.append({
                        'url': url_for('serve_audio', filename=rel_url),
                        'filename': fn,
                        'label': meta['label'],
                        'length_hint': meta['length_hint'],
                        'type': meta['type'],
                        'brainwave': meta['brainwave'],
                        'frequency': meta['frequency'],
                        'solfeggio_frequency': meta['solfeggio_frequency'],
                        'relevance_score': relevance_score
                    })
        except Exception as e:
            logger.debug(f"Failed to scan directory {d}: {e}")

    # Enhanced sorting logic
    def get_sort_key(item, sort_method):
        if sort_method == 'relevance':
            return (-item.get('relevance_score', 0), item.get('label', 'zzz'))
        elif sort_method == 'frequency_asc':
            return (item.get('frequency') or 1e9, item.get('label', 'zzz'))
        elif sort_method == 'frequency_desc':
            return (-(item.get('frequency') or 0), item.get('label', 'zzz'))
        elif sort_method == 'duration':
            # Solfeggio tracks are typically longer
            length_priority = {'solfeggio': 0, 'isochronic': 1, 'pure': 2}
            return (length_priority.get(item.get('type', 'pure'), 2), item.get('label', 'zzz'))
        elif sort_method == 'brainwave':
            brainwave_order = {'delta': 0, 'theta': 1, 'alpha': 2, 'beta': 3, 'gamma': 4}
            return (brainwave_order.get(item.get('brainwave', 'unknown'), 5), item.get('frequency', 0))
        else:  # default
            # Default: relevance first, then type, then brainwave, then frequency
            type_rank = {'solfeggio': 0, 'isochronic': 1, 'pure': 2}
            return (
                -item.get('relevance_score', 0),
                type_rank.get(item.get('type') or 'pure', 2),
                item.get('brainwave') or 'zzzz',
                item.get('frequency') or 1e9
            )
    
    matches.sort(key=lambda x: get_sort_key(x, sort_by))

    return jsonify({'success': True, 'files': matches})


@app.route('/music')
def music():
    """Render the music discovery page which allows users to pick a mood and play binaural beats."""
    return render_template('music.html')


@app.route('/api/log-mood-selection', methods=['POST'])
@limiter.limit('30 per hour')
def api_log_mood_selection():
    """Log a user's mood music selection for analytics/debugging.

    Accepts JSON: { mood: 'calm', query: '...', video: 'youtube_id' }
    Logging is appended to `mood_selections.log` and written to the application logger.
    """
    if not request.is_json:
        return jsonify({'success': False, 'message': 'Request must be JSON'}), 400

    data = request.get_json() or {}
    mood = data.get('mood')
    query = data.get('query')
    video = data.get('video')
    user_id = session.get('user_id')

    if not mood:
        return jsonify({'success': False, 'message': 'Missing mood field'}), 400

    log_entry = {
        'timestamp': datetime.utcnow().isoformat() + 'Z',
        'user_id': user_id,
        'mood': mood,
        'query': query,
        'video': video,
        'ip': request.remote_addr
    }

    try:
        # Log via application logger for centralized logs
        logger.info(f"Mood selection: {log_entry}")

        # Also append to a simple file for quick analytics without DB migration
        try:
            with open(os.path.join(basedir, 'instance', 'mood_selections.log'), 'a', encoding='utf-8') as f:
                f.write(json.dumps(log_entry) + "\n")
        except Exception as file_err:
            logger.debug(f"Failed to write mood selection to file: {file_err}")

        return jsonify({'success': True, 'message': 'Selection logged'})
    except Exception as e:
        logger.error(f"Error logging mood selection: {e}")
        return jsonify({'success': False, 'message': 'Failed to log selection'}), 500

@app.route('/api/goals', methods=['GET', 'POST'])
@login_required
@role_required('patient')
@limiter.limit("20 per minute")  # Rate limit goal operations
def handle_goals():
    user_id = session['user_id']

    if request.method == 'POST':
        try:
            data = request.get_json()
            title = data.get('title')
            description = data.get('description')
            category = data.get('category')
            target_value = data.get('target_value')
            unit = data.get('unit')
            priority = data.get('priority')
            target_date = data.get('target_date')

            if not title:
                return jsonify({'success': False, 'message': 'Title is required.'}), 400

            parsed_target_date = None
            if target_date:
                parsed_target_date = datetime.strptime(target_date, '%Y-%m-%d').date()

            new_goal = Goal(
                user_id=user_id,
                title=title,
                description=description,
                category=category,
                priority=priority,
                target_value=float(target_value) if target_value else None,
                unit=unit,
                target_date=parsed_target_date,
                start_date=datetime.utcnow().date()
            )
            db.session.add(new_goal)
            db.session.commit()

            return jsonify({
                'success': True,
                'message': 'Goal created successfully!',
                'goal': {
                    'id': new_goal.id,
                    'title': new_goal.title,
                    'description': new_goal.description
                }
            }), 201
        except Exception as e:
            db.session.rollback()
            logger.error(f"Error adding goal for user {user_id}: {e}")
            return jsonify({'success': False, 'message': 'Failed to create goal.'}), 500

    # GET request logic
    goals = Goal.query.filter_by(user_id=user_id).all()
    goals_data = []
    for goal in goals:
        goals_data.append({
            'id': goal.id,
            'title': goal.title,
            'description': goal.description,
            'category': goal.category,
            'status': goal.status,
            'priority': goal.priority,
            'target_value': goal.target_value,
            'current_value': goal.current_value,
            'unit': goal.unit,
            'target_date': goal.target_date.strftime('%Y-%m-%d') if goal.target_date else None,
            'progress_percentage': goal.progress_percentage,
            'created_at': goal.created_at.strftime('%Y-%m-%d') if goal.created_at else None
        })
    return jsonify({'success': True, 'goals': goals_data})

@app.route('/api/goals/<int:goal_id>', methods=['PUT'])
@login_required
@role_required('patient')
def update_goal(goal_id):
    user_id = session['user_id']
    goal = Goal.query.filter_by(id=goal_id, user_id=user_id).first()

    if not goal:
        return jsonify({'success': False, 'message': 'Goal not found.'}), 404

    data = request.json

    editable_fields = [
        'title',
        'description',
        'category',
        'priority',
        'target_value',
        'current_value',
        'unit'
    ]

    for field in editable_fields:
        if field in data:
            setattr(goal, field, data[field])

    completed = data.get('completed')

    try:
        if completed is not None:
            goal.status = 'completed'
            goal.completed_date = datetime.utcnow().date()
        else:
            goal.status = 'active'
            goal.completed_date = None
        
        goal.updated_at = datetime.utcnow()
        db.session.commit()
        
        return jsonify({
            'success': True,
            'message': 'Goal updated successfully!',
            'goal': {
                'id': goal.id,
                'title': goal.title,
                'description': goal.description,
                'category': goal.category,
                'status': goal.status,
                'priority': goal.priority,
                'progress_percentage': goal.progress_percentage
            }
        })
    except Exception as e:
        db.session.rollback()
        return jsonify({'success': False, 'message': f'Error updating goal: {str(e)}'})

@app.context_processor
def utility_processor():
    def get_severity_info(assessment_type, score):
        if score is None:
            return {'severity': 'N/A', 'color': 'gray'}
        score = float(score)
        if assessment_type == 'GAD-7':
            if score <= 4:
                return {'severity': 'Minimal', 'color': 'green'}
            elif score <= 9:
                return {'severity': 'Mild', 'color': 'yellow'}
            elif score <= 14:
                return {'severity': 'Moderate', 'color': 'orange'}
            else:
                return {'severity': 'Severe', 'color': 'red'}
        elif assessment_type == 'PHQ-9':
            if score <= 4:
                return {'severity': 'Minimal', 'color': 'green'}
            elif score <= 9:
                return {'severity': 'Mild', 'color': 'yellow'}
            elif score <= 14:
                return {'severity': 'Moderate', 'color': 'orange'}
            else:
                return {'severity': 'Severe', 'color': 'red'}
        elif assessment_type == 'Daily Mood':
            if score >= 4:
                return {'severity': 'Positive', 'color': 'green'}
            elif score >= 3:
                return {'severity': 'Neutral', 'color': 'yellow'}
            else:
                return {'severity': 'Negative', 'color': 'red'}
        else:
            return {'severity': 'N/A', 'color': 'gray'}
    return dict(get_severity_info=get_severity_info)

@app.route('/api/save-mood', methods=['POST'])
@login_required
@role_required('patient')
@limiter.limit("10 per minute")  # Rate limit mood saving
def save_mood():
    if not request.is_json:
        print("DEBUG: Request is not JSON.")
        return jsonify({'success': False, 'message': 'Request must be JSON'}), 400
        
    user_id = session['user_id']
    data = request.get_json()
    print(f"DEBUG: Received mood data: {data}")
    
    if not data or 'mood' not in data:
        print("DEBUG: Missing mood data.")
        return jsonify({'success': False, 'message': 'Missing mood data'}), 400
    
    try:
        mood = int(data.get('mood'))
        if not (1 <= mood <= 5):
            print("DEBUG: Mood score out of range.")
            return jsonify({'success': False, 'message': 'Mood must be between 1 and 5'}), 400
            
        print("DEBUG: Creating new mood assessment.")
        # Create new assessment for the mood
        mood_assessment = Assessment(
            user_id=user_id,
            assessment_type='Daily Mood',
            score=mood,
            responses={'mood': mood, 'notes': data.get('notes', '')}
        )
        db.session.add(mood_assessment)
        print("DEBUG: Mood assessment added to session.")
        
        # Also update RPM data for dashboard
        today = datetime.utcnow().date()
        rpm_data = RPMData.query.filter_by(user_id=user_id, date=today).first()
        if not rpm_data:
            rpm_data = RPMData(user_id=user_id, date=today, mood_score=mood)
            db.session.add(rpm_data)
            print("DEBUG: New RPM data added to session.")
        else:
            rpm_data.mood_score = mood
            print("DEBUG: Existing RPM data updated.")
        
        # Update gamification points
        gamification = Gamification.query.filter_by(user_id=user_id).first()
        if not gamification:
            gamification = Gamification(user_id=user_id, points=0, streak=0)
            db.session.add(gamification)
            print("DEBUG: New gamification record added to session.")
            
        # Add points for mood check-in
        gamification.points += 10
        print(f"DEBUG: Gamification points updated: {gamification.points}")
        
        # Check for streak
        if gamification.last_activity:
            last_activity = gamification.last_activity.date() if hasattr(gamification.last_activity, 'date') else gamification.last_activity
            if last_activity == today - timedelta(days=1):
                gamification.streak += 1
                print(f"DEBUG: Gamification streak updated: {gamification.streak}")
            elif last_activity < today - timedelta(days=1):
                gamification.streak = 1
                print("DEBUG: Gamification streak reset.")
        else:
            gamification.streak = 1
            print("DEBUG: Gamification streak initialized.")
        
        gamification.last_activity = today
        print(f"DEBUG: Gamification last_activity updated: {gamification.last_activity}")

        # Update user's last assessment time
        user = db.session.get(User, user_id)
        if not user:
            return jsonify({
                'success': False,
                'message': 'User not found. Please log in again.'
            }), 400

        user.last_assessment_at = datetime.utcnow()
        
        print("DEBUG: Attempting to commit changes to database.")
        db.session.commit()
        print("DEBUG: Changes committed successfully.")
        
        return jsonify({
            'success': True,
            'message': 'Mood saved successfully',
            'points': gamification.points,
            'streak': gamification.streak
        })
        
    except Exception as e:
        db.session.rollback()
        app.logger.error(f'Error saving mood: {str(e)}')
        print(f"DEBUG: Error saving mood: {e}")
        return jsonify({
            'success': False,
            'message': f'Failed to save mood: {str(e)}'
        }), 500



# --- BLOG ROUTES ---

@app.route('/blog')
def blog_list():
    try:
        posts = BlogPost.query.filter_by(is_published=True).order_by(BlogPost.created_at.desc()).all()
        # Get blog insights for display
        insights = {
            'total_posts': BlogPost.query.count(),
            'total_likes': 0,
            'total_comments': 0,
            'total_views': sum([post.views for post in posts]) if posts else 0,
            'most_popular_post': None
        }
        if posts:
            insights['most_popular_post'] = max(posts, key=lambda p: p.views) if posts else None
    except SQLAlchemyError as e:
        logger.error(f"Error fetching blog posts: {e}")
        posts = []
        insights = None
    return render_template('blog_list.html', posts=posts, insights=insights)

@app.route('/blog/<int:post_id>')
def blog_detail(post_id):
    post = BlogPost.query.get_or_404(post_id)
    
    # Increment view count
    post.views += 1
    db.session.commit()
    
    # Get comments for this post
    comments = BlogComment.query.filter_by(post_id=post_id).order_by(BlogComment.created_at.asc()).all()
    
    # Check if current user has liked this post
    user_has_liked = False
    if session.get('user_id'):
        user_has_liked = BlogLike.query.filter_by(
            user_id=session['user_id'], 
            post_id=post_id
        ).first() is not None
    
    return render_template('blog_detail.html', 
                         post=post, 
                         comments=comments, 
                         user_has_liked=user_has_liked)

@app.route('/blog/create', methods=['GET', 'POST'])
@login_required
def blog_create():
    if request.method == 'POST':
        title = request.form.get('title')
        content = request.form.get('content')
        category = request.form.get('category')
        tags = request.form.get('tags')
        is_published = bool(request.form.get('is_published', 'True'))
        author_id = session.get('user_id')
        try:
            post = BlogPost(
                title=title,
                content=content,
                category=category,
                tags=tags,
                is_published=is_published,
                author_id=author_id,
                created_at=datetime.now()
            )
            db.session.add(post)
            db.session.commit()
            flash('Blog post created successfully!', 'success')
            return redirect(url_for('blog_list'))
        except SQLAlchemyError as e:
            db.session.rollback()
            logger.error(f"Error creating blog post: {e}")
            flash('Failed to create blog post.', 'error')
    return render_template('blog_create.html')

@app.route('/blog/<int:post_id>/edit', methods=['GET', 'POST'])
@login_required
def blog_edit(post_id):
    post = BlogPost.query.get_or_404(post_id)
    if request.method == 'POST':
        post.title = request.form.get('title')
        post.content = request.form.get('content')
        post.category = request.form.get('category')
        post.tags = request.form.get('tags')
        post.is_published = bool(request.form.get('is_published'))
        try:
            db.session.commit()
            flash('Blog post updated successfully!', 'success')
            return redirect(url_for('blog_detail', post_id=post.id))
        except SQLAlchemyError as e:
            db.session.rollback()
            logger.error(f"Error updating blog post: {e}")
            flash('Failed to update blog post.', 'error')
    return render_template('blog_edit.html', post=post)

# Blog API routes for AJAX functionality
@app.route('/api/blog/<int:post_id>/like', methods=['POST'])
@login_required
def blog_like(post_id):
    """Toggle like for a blog post"""
    user_id = session['user_id']
    post = BlogPost.query.get_or_404(post_id)
    
    # Check if user already liked this post
    existing_like = BlogLike.query.filter_by(user_id=user_id, post_id=post_id).first()
    
    try:
        if existing_like:
            # Unlike the post
            db.session.delete(existing_like)
            liked = False
        else:
            # Like the post
            new_like = BlogLike(user_id=user_id, post_id=post_id)
            db.session.add(new_like)
            liked = True
        
        db.session.commit()
        
        # Get updated like count
        like_count = BlogLike.query.filter_by(post_id=post_id).count()
        
        return jsonify({
            'success': True,
            'liked': liked,
            'like_count': like_count
        })
        
    except SQLAlchemyError as e:
        db.session.rollback()
        logger.error(f"Error toggling like for post {post_id}: {e}")
        return jsonify({'success': False, 'message': 'Failed to update like'}), 500

@app.route('/api/blog/<int:post_id>/comment', methods=['POST'])
@login_required
def blog_comment(post_id):
    """Add a comment to a blog post"""
    user_id = session['user_id']
    post = BlogPost.query.get_or_404(post_id)
    
    if not request.is_json:
        return jsonify({'success': False, 'message': 'Request must be JSON'}), 400
    
    data = request.get_json()
    content = data.get('content', '').strip()
    
    if not content:
        return jsonify({'success': False, 'message': 'Comment content is required'}), 400
    
    if len(content) > 1000:
        return jsonify({'success': False, 'message': 'Comment is too long (max 1000 characters)'}), 400
    
    try:
        new_comment = BlogComment(
            user_id=user_id,
            post_id=post_id,
            content=content
        )
        db.session.add(new_comment)
        db.session.commit()
        
        # Get updated comment count
        comment_count = BlogComment.query.filter_by(post_id=post_id).count()
        
        # Get user info for response
        user = User.query.get(user_id)
        
        return jsonify({
            'success': True,
            'comment': {
                'id': new_comment.id,
                'content': new_comment.content,
                'author_name': user.name,
                'created_at': new_comment.created_at.strftime('%B %d, %Y • %I:%M %p')
            },
            'comment_count': comment_count
        })
        
    except SQLAlchemyError as e:
        db.session.rollback()
        logger.error(f"Error adding comment to post {post_id}: {e}")
        return jsonify({'success': False, 'message': 'Failed to add comment'}), 500


# --- PATIENT JOURNAL ROUTES ---

@app.route('/patient/journal', methods=['GET', 'POST'])
@login_required
@role_required('patient')
def patient_journal():
    """Journal entries page for patients."""
    # Ensure user is logged in and has valid session
    if 'user_id' not in session:
        flash('Please log in to access your journal.', 'error')
        return redirect(url_for('login'))

    user_id = session['user_id']

    if request.method == 'POST':
        title = request.form.get('title', '').strip()
        content = request.form.get('content', '').strip()

        if not title or not content:
            flash('Both title and content are required.', 'error')
            return redirect(url_for('patient_journal'))

        if len(title) > 100:
            flash('Title must be less than 100 characters.', 'error')
            return redirect(url_for('patient_journal'))

        if len(content) > 5000:
            flash('Content must be less than 5000 characters.', 'error')
            return redirect(url_for('patient_journal'))

        # Perform sentiment analysis
        sentiment_result = 'Neutral'  # Default fallback
        if TEXTBLOB_AVAILABLE:
            try:
                blob = TextBlob(content)
                polarity = blob.sentiment.polarity
                if polarity > 0.1:
                    sentiment_result = 'Positive'
                elif polarity < -0.1:
                    sentiment_result = 'Negative'
                else:
                    sentiment_result = 'Neutral'
            except Exception as e:
                logger.warning(f"Sentiment analysis failed: {e}")
                sentiment_result = 'Neutral'

        # Get AI suggestions for the journal entry
        ai_suggestions = get_ai_journal_suggestions(title, content)

        # Create journal entry
        journal_entry = {
            'id': str(uuid.uuid4()),
            'title': title,
            'content': content,
            'sentiment': sentiment_result,
            'ai_suggestions': ai_suggestions,
            'created_at': datetime.now(),
            'updated_at': datetime.now()
        }

        # Initialize user's journal entries if not exists
        if user_id not in patient_journal_entries:
            patient_journal_entries[user_id] = []

        patient_journal_entries[user_id].append(journal_entry)

        # Award points for journaling
        award_points(user_id, 15, 'journal_entry')

        flash('Journal entry saved successfully!', 'success')
        return redirect(url_for('patient_journal'))

    # GET request - display journal entries
    user_entries = patient_journal_entries.get(user_id, [])

    return render_template('patient_journal.html',
                         user_name=session['user_name'],
                         journal_entries=user_entries)


def get_ai_journal_suggestions(title, content):
    """Get AI-powered suggestions for journal entries with optimized prompts."""
    try:
        # Enhanced prompt with better structure and context
        prompt = f"""
        You are Dr. Anya, a compassionate AI wellness coach. Analyze this journal entry and provide supportive, actionable insights.

        JOURNAL ENTRY:
        Title: {title}
        Content: {content}

        Please provide a structured response in this exact format:

        INSIGHTS:
        [2-3 sentences identifying key themes, emotions, or patterns]

        SUGGESTIONS:
        [3 specific, actionable suggestions for wellbeing, each on a new line]

        COPING STRATEGIES:
        [2-3 relevant coping strategies or techniques]

        ENCOURAGEMENT:
        [1-2 sentences of supportive, empathetic encouragement]

        Keep your response concise (under 800 characters total), supportive, and focused on wellness and growth.
        Use bullet points for suggestions and strategies. Be empathetic and non-judgmental.
        """

        # Use the AI service to get suggestions with optimized parameters
        ai_response = ai_service.generate_chat_response(prompt)

        if isinstance(ai_response, dict):
            suggestions = ai_response.get('response') or ai_response.get('reply') or str(ai_response)
        else:
            suggestions = str(ai_response)

        # Clean up and format the response for better readability
        suggestions = suggestions.strip()[:800]  # Limit length

        # Ensure we have meaningful content
        if len(suggestions) < 50:  # Too short, probably error
            suggestions = "Thank you for sharing your thoughts. Consider discussing these feelings with a trusted friend or mental health professional."

        return suggestions

    except Exception as e:
        logger.warning(f"AI suggestion generation failed: {e}")
        return "Thank you for sharing your thoughts. Consider discussing these feelings with a trusted friend or mental health professional."

@app.route('/api/delete-journal-entry/<entry_id>', methods=['DELETE'])
@login_required
@role_required('patient')
def delete_journal_entry(entry_id):
    """Delete a specific journal entry."""
    user_id = session['user_id']

    # Find the journal entry
    if user_id not in patient_journal_entries:
        return jsonify({'success': False, 'message': 'No journal entries found'}), 404

    journal_entries = patient_journal_entries[user_id]
    journal_entry = None

    for entry in journal_entries:
        if entry['id'] == entry_id:
            journal_entry = entry
            break

    if not journal_entry:
        return jsonify({'success': False, 'message': 'Journal entry not found'}), 404

    try:
        # Remove the journal entry from the list
        patient_journal_entries[user_id].remove(journal_entry)

        return jsonify({
            'success': True,
            'message': 'Journal entry deleted successfully'
        })

    except Exception as e:
        logger.error(f"Error deleting journal entry {entry_id}: {e}")
        return jsonify({'success': False, 'message': 'Failed to delete journal entry'}), 500


@app.route('/patient/voice-logs')
@login_required
@role_required('patient')
def patient_voice_logs():
    """Voice logs page for patients."""
    user_id = session['user_id']
    user_logs = patient_voice_logs_data.get(user_id, [])

    return render_template('patient_voice_logs.html',
                         user_name=session['user_name'],
                         voice_logs=user_logs)


@app.route('/api/delete-voice-log/<voice_log_id>', methods=['DELETE'])
@login_required
@role_required('patient')
def delete_voice_log(voice_log_id):
    """Delete a specific voice log entry."""
    user_id = session['user_id']

    # Find the voice log entry
    if user_id not in patient_voice_logs_data:
        return jsonify({'success': False, 'message': 'No voice logs found'}), 404

    voice_logs = patient_voice_logs_data[user_id]
    voice_log = None

    for log in voice_logs:
        if log['id'] == voice_log_id:
            voice_log = log
            break

    if not voice_log:
        return jsonify({'success': False, 'message': 'Voice log not found'}), 404

    try:
        # Remove the voice log from the list
        patient_voice_logs_data[user_id].remove(voice_log)

        # Delete the audio file if it exists
        try:
            if 'file_path' in voice_log and os.path.exists(voice_log['file_path']):
                os.remove(voice_log['file_path'])
                logger.info(f"Deleted audio file: {voice_log['file_path']}")
        except Exception as file_error:
            logger.warning(f"Could not delete audio file: {file_error}")

        return jsonify({
            'success': True,
            'message': 'Voice log deleted successfully'
        })

    except Exception as e:
        logger.error(f"Error deleting voice log {voice_log_id}: {e}")
        return jsonify({'success': False, 'message': 'Failed to delete voice log'}), 500


@app.route('/api/upload-voice', methods=['POST'])
@login_required
@role_required('patient')
@limiter.limit("5 per hour")  # Limit voice uploads
def upload_voice():
    """Upload and process voice recording."""
    user_id = session['user_id']

    if 'audio' not in request.files:
        return jsonify({'success': False, 'message': 'No audio file provided'}), 400

    audio_file = request.files['audio']

    if audio_file.filename == '':
        return jsonify({'success': False, 'message': 'No audio file selected'}), 400

    if not audio_file.content_type.startswith('audio/'):
        return jsonify({'success': False, 'message': 'Invalid file type. Please upload an audio file.'}), 400

    try:
        # Ensure uploads directory exists
        uploads_dir = app.config['UPLOAD_FOLDER']
        os.makedirs(uploads_dir, exist_ok=True)

        # Generate unique filename
        filename = secure_filename(f"{user_id}_{uuid.uuid4()}.wav")
        file_path = os.path.join(uploads_dir, filename)
        
        # Store relative path for serving
        relative_path = os.path.join('uploads', filename)

        # Save the file
        audio_file.save(file_path)

        # Process audio features if librosa is available
        audio_features = {}
        emotion_result = 'neutral'  # Default fallback

        if LIBROSA_AVAILABLE:
            try:
                # Load audio file
                y, sr = librosa.load(file_path, duration=120)  # Max 2 minutes

                # Extract basic features
                audio_features = {
                    'duration': len(y) / sr,
                    'sample_rate': sr
                }

                # Extract acoustic features
                try:
                    # Pitch (fundamental frequency)
                    pitches, magnitudes = librosa.piptrack(y=y, sr=sr)
                    pitch_values = pitches[pitches > 0]
                    if len(pitch_values) > 0:
                        audio_features['mean_pitch'] = float(np.mean(pitch_values))
                        audio_features['pitch_std'] = float(np.std(pitch_values))

                    # Energy (RMS)
                    rms = librosa.feature.rms(y=y)
                    audio_features['mean_energy'] = float(np.mean(rms))
                    audio_features['energy_std'] = float(np.std(rms))

                    # Zero-crossing rate (related to voice quality)
                    zcr = librosa.feature.zero_crossing_rate(y)
                    audio_features['mean_zcr'] = float(np.mean(zcr))
                    audio_features['zcr_std'] = float(np.std(zcr))

                    # Spectral features
                    spectral_centroid = librosa.feature.spectral_centroid(y=y, sr=sr)
                    audio_features['mean_spectral_centroid'] = float(np.mean(spectral_centroid))
                    audio_features['spectral_centroid_std'] = float(np.std(spectral_centroid))

                except Exception as feature_error:
                    logger.warning(f"Feature extraction error: {feature_error}")

                # Simple emotion classification based on features
                emotion_result = classify_emotion(audio_features)
            except Exception as audio_error:
                logger.warning(f"Audio processing error: {audio_error}")
                emotion_result = 'neutral'

        # Get AI-powered emotion analysis for voice
        emotion_result = get_ai_voice_emotion_analysis(file_path, audio_features)

        # Create voice log entry
        voice_log = {
            'id': str(uuid.uuid4()),
            'filename': filename,
            'file_path': file_path,
            'audio_features': audio_features,
            'emotion': emotion_result,
            'ai_analysis': emotion_result,  # Store AI analysis result
            'created_at': datetime.now()
        }

        # Initialize user's voice logs if not exists
        if user_id not in patient_voice_logs_data:
            patient_voice_logs_data[user_id] = []
            
        patient_voice_logs_data[user_id].append(voice_log)

        # Award points for voice logging
        award_points(user_id, 20, 'voice_log')

        return jsonify({
            'success': True,
            'message': 'Voice log uploaded and processed successfully!',
            'voice_log': {
                'id': voice_log['id'],
                'emotion': voice_log['emotion'],
                'audio_features': voice_log['audio_features']
            }
        })

    except Exception as e:
        logger.error(f"Error uploading voice file: {e}")
        return jsonify({'success': False, 'message': f'Upload failed: {str(e)}'}), 500


import speech_recognition as sr

def transcribe_audio(file_path):
    r = sr.Recognizer()
    with sr.AudioFile(file_path) as source:
        audio = r.record(source)
    try:
        return r.recognize_google(audio)
    except sr.UnknownValueError:
        return ""
    except sr.RequestError as e:
        logger.error(f"Could not request results from Google Speech Recognition service; {e}")
        return ""

def get_ai_voice_emotion_analysis(file_path, audio_features):
    # Initialize lemmatizer
    lemmatizer = WordNetLemmatizer()

    transcribed_text = transcribe_audio(file_path)

    # Lemmatize the text
    if transcribed_text:
        tokens = word_tokenize(transcribed_text)
        lemmatized_text = ' '.join([lemmatizer.lemmatize(word) for word in tokens])
    else:
        lemmatized_text = ""

    """Get AI-powered emotion analysis for voice recordings with optimized prompts."""
    try:
        # Enhanced prompt with better structure and audio features
        prompt = f"""
        You are Dr. Anya, an AI wellness coach analyzing voice recordings for emotional insights.

                TRANSCRIBED & LEMMATIZED TEXT:
        {lemmatized_text}

        AUDIO ANALYSIS:
        Duration: {audio_features.get('duration', 0):.1f}s
        Mean Pitch: {audio_features.get('mean_pitch', 0):.0f} Hz
        Mean Energy: {audio_features.get('mean_energy', 0):.4f}
        Spectral Centroid: {audio_features.get('mean_spectral_centroid', 0):.0f} Hz

        Based on these acoustic features, determine the primary emotion expressed:

        EMOTIONS: happy, sad, stressed, angry, calm, excited, neutral, anxious, confident

        Respond in this exact format:

        EMOTION: [primary emotion]
        CONFIDENCE: [high/medium/low]
        INSIGHTS: [2-3 sentences explaining the emotion based on audio features]
        SUGGESTIONS: [2 specific wellness suggestions based on detected emotion]

        Keep response concise and supportive.
        """

        # Use the AI service to get emotion analysis with optimized parameters
        ai_response = ai_service.generate_chat_response(prompt)

        if isinstance(ai_response, dict):
            analysis = ai_response.get('response') or ai_response.get('reply') or str(ai_response)
        else:
            analysis = str(ai_response)

        # Extract the primary emotion from the response
        analysis_lower = analysis.lower()

        # Look for emotion keywords in the response
        emotions = ['happy', 'sad', 'stressed', 'angry', 'calm', 'excited', 'neutral', 'anxious', 'confident']
        detected_emotion = 'neutral'  # default fallback

        for emotion in emotions:
            if emotion in analysis_lower:
                detected_emotion = emotion
                break

        # Clean up the response and limit length
        analysis = analysis.strip()[:400]  # Limit to 400 characters

        return f"{detected_emotion.capitalize()}: {analysis}"

    except Exception as e:
        logger.warning(f"AI voice emotion analysis failed: {e}")
        return "Neutral: Voice analysis completed. Consider how you're feeling and what might be affecting your emotional state."


def classify_emotion(audio_features):
    """Simple emotion classification based on acoustic features."""
    if not audio_features:
        return 'neutral'

    try:
        # Simple heuristic-based classification
        pitch = audio_features.get('mean_pitch', 0)
        energy = audio_features.get('mean_energy', 0)
        zcr = audio_features.get('mean_zcr', 0)

        # Higher pitch and energy might indicate excitement/happiness
        if pitch > 200 and energy > 0.1:
            return 'happy'
        # Lower pitch and energy might indicate sadness
        elif pitch < 150 and energy < 0.05:
            return 'sad'
        # Higher zero-crossing rate might indicate stress/agitation
        elif zcr > 0.1:
            return 'stressed'
        # Medium pitch and energy might indicate calmness
        elif 150 <= pitch <= 200 and 0.05 <= energy <= 0.1:
            return 'calm'
        else:
            return 'neutral'

    except Exception as e:
        logger.warning(f"Emotion classification error: {e}")
        return 'neutral'


# Health check endpoint for monitoring
@app.route('/health')
def health_check():
    """Health check endpoint for monitoring and load balancers."""
    try:
        # Test database connection
        db.session.execute(db.text('SELECT 1'))
        db_status = 'healthy'
    except Exception as e:
        db_status = f'unhealthy: {str(e)}'

    # Test AI services
    try:
        ai_check = ai_service.check_api_status()
        ai_status = 'available' if ai_check.get('model_available') else 'unavailable'
    except Exception as e:
        ai_status = f'error: {str(e)}'

    return jsonify({
        'status': 'healthy',
        'database': db_status,
        'ai_service': ai_status,
        'timestamp': datetime.now().isoformat()
    }), 200

@app.route('/api/ai-status')
@login_required
def ai_status():
    """Check the status of the AI service."""
    status = ai_service.check_api_status()
    return jsonify(status)

# Error logging endpoint for client-side errors
@app.route('/api/log-error', methods=['POST'])
@csrf.exempt
@limiter.limit("10 per minute")  # Rate limit error logging
def log_client_error():
    """Log client-side JavaScript errors for debugging."""
    try:
        data = request.get_json()
        if not data:
            return jsonify({'success': False, 'message': 'No data provided'}), 400
        
        # Log the error (in production, you might want to send this to a logging service)
        logger.warning(f"Client-side error: {data.get('message', 'Unknown error')} "
                      f"at {data.get('filename', 'unknown')}:{data.get('lineno', 'unknown')} "
                      f"from {request.remote_addr}")
        
        return jsonify({'success': True, 'message': 'Error logged'}), 200
    except Exception as e:
        logger.error(f"Error logging client error: {e}")
        return jsonify({'success': False, 'message': 'Failed to log error'}), 500

# --- SocketIO User Room Management ---
@socketio.on('connect')
def handle_connect():
    """Handle user connection and join their personal room"""
    if 'user_id' in session:
        user_room = f'user_{session["user_id"]}'
        join_room(user_room)
        logger.info(f"User {session['user_id']} connected and joined room {user_room}")
        emit('connected', {'message': 'Connected to notification system'})

@socketio.on('disconnect')
def handle_disconnect():
    """Handle user disconnection"""
    if 'user_id' in session:
        user_room = f'user_{session["user_id"]}'
        leave_room(user_room)
        logger.info(f"User {session['user_id']} disconnected from room {user_room}")

# --- SocketIO Chat Handler ---
@socketio.on('chat_message')
def handle_chat_message(data):
    # Basic validation - check if user is logged in via session
    if 'user_email' not in session:
        emit('error', {'message': 'Authentication required'})
        return
    
    user_message = data.get('message')
    if not user_message or not isinstance(user_message, str):
        emit('error', {'message': 'Invalid message format'})
        return
    
    # Sanitize user input
    user_message = user_message.strip()[:500]  # Limit message length
    if not user_message:
        emit('error', {'message': 'Message cannot be empty'})
        return
    
    try:
        ai_resp = ai_service.generate_chat_response(user_message)
        if isinstance(ai_resp, dict):
            reply_text = ai_resp.get('response') or ai_resp.get('reply') or str(ai_resp)
            is_crisis = bool(ai_resp.get('needs_followup')) or bool(ai_resp.get('is_crisis'))
        else:
            reply_text = str(ai_resp)
            is_crisis = False
        
        # Log the interaction for monitoring
        logger.info(f"Chat interaction - User: {session.get('user_email', 'unknown')}, Length: {len(user_message)}, Crisis: {is_crisis}")
        
    except Exception as e:
        logger.error(f"Chat handler error: {e}")
        reply_text = "I apologize, but I'm having trouble responding right now. Please try again in a moment."
        is_crisis = False
    
    emit('chat_response', {'reply': reply_text, 'is_crisis': is_crisis})

# --- SocketIO Telehealth Handlers ---
@socketio.on('join')
def on_join(data):
    room = data['room']
    join_room(room)
    emit('message', f'User has joined the room {room}.', to=room)
    # Notify the other user in the room that a peer is ready
    emit('ready', to=room, include_self=False)

@socketio.on('offer')
def on_offer(data):
    room = data['room']
    emit('offer', data, to=room, include_self=False)

@socketio.on('answer')
def on_answer(data):
    room = data['room']
    emit('answer', data, to=room, include_self=False)

@socketio.on('candidate')
def on_candidate(data):
    room = data['room']
    emit('candidate', data, to=room, include_self=False)

@socketio.on('leave')
def on_leave(data):
    room = data['room']
    leave_room(room)
    emit('_disconnect', to=room, include_self=False)
    emit('message', f'User has left the room {room}.', to=room)

# --- SocketIO Video Call Handlers ---
@socketio.on('join_call')
def on_join_call(data):
    """Join a video call room"""
    call_id = data['call_id']
    room = f"call_{call_id}"
    join_room(room)
    
    emit('user_joined', {
        'user_id': session['user_id'],
        'user_name': session['user_name'],
        'user_role': session['user_role']
    }, to=room, include_self=False)
    
    emit('joined_call', {'call_id': call_id, 'room': room})

@socketio.on('leave_call')
def on_leave_call(data):
    """Leave a video call room"""
    call_id = data['call_id']
    room = f"call_{call_id}"
    leave_room(room)
    
    emit('user_left', {
        'user_id': session['user_id'],
        'user_name': session['user_name']
    }, to=room)

@socketio.on('call_offer')
def on_call_offer(data):
    """Handle WebRTC offer"""
    call_id = data['call_id']
    room = f"call_{call_id}"
    
    emit('call_offer', {
        'offer': data['offer'],
        'from_user': session['user_id']
    }, to=room, include_self=False)

@socketio.on('call_answer')
def on_call_answer(data):
    """Handle WebRTC answer"""
    call_id = data['call_id']
    room = f"call_{call_id}"
    
    emit('call_answer', {
        'answer': data['answer'],
        'from_user': session['user_id']
    }, to=room, include_self=False)

@socketio.on('ice_candidate')
def on_ice_candidate(data):
    """Handle ICE candidates"""
    call_id = data['call_id']
    room = f"call_{call_id}"
    
    emit('ice_candidate', {
        'candidate': data['candidate'],
        'from_user': session['user_id']
    }, to=room, include_self=False)

@socketio.on('end_call')
def on_end_call(data):
    """Handle call termination"""
    call_id = data['call_id']
    room = f"call_{call_id}"
    
    # Update VideoCall record
    try:
        video_call = VideoCall.query.filter_by(call_id=call_id).first()
        if video_call and video_call.status == 'answered':
            video_call.status = 'ended'
            video_call.ended_at = datetime.utcnow()
            video_call.ended_by = session.get('user_role', 'unknown')
            video_call.end_reason = 'user_ended'
            
            # Calculate duration if call was answered
            if video_call.answered_at:
                duration = video_call.ended_at - video_call.answered_at
                video_call.duration_seconds = int(duration.total_seconds())
            
            db.session.commit()
    except Exception as e:
        logger.error(f"Error updating call record on end: {e}")
        db.session.rollback()
    
    emit('call_ended', {
        'ended_by': session['user_id'],
        'ended_by_name': session['user_name']
    }, to=room, include_self=False)
    
    leave_room(room)

# Google OAuth Configuration
app.config["GOOGLE_OAUTH_CLIENT_ID"] = os.environ.get("GOOGLE_OAUTH_CLIENT_ID")
app.config["GOOGLE_OAUTH_CLIENT_SECRET"] = os.environ.get("GOOGLE_OAUTH_CLIENT_SECRET")

from flask_dance.contrib.google import make_google_blueprint, google

google_bp = make_google_blueprint(
    scope=["openid", "https://www.googleapis.com/auth/userinfo.profile", "https://www.googleapis.com/auth/userinfo.email"]
)
app.register_blueprint(google_bp, url_prefix="/login")

from flask_dance.consumer import oauth_authorized

@oauth_authorized.connect_via(google_bp)
def google_logged_in(blueprint, token):
    """Handles the logic after a user logs in with Google."""
    if not token:
        flash("Failed to log in with Google.", "danger")
        return redirect(url_for("login"))

    try:
        logger.info("Google authorized, fetching user info.")
        resp = blueprint.session.get("/oauth2/v2/userinfo")
        assert resp.ok, resp.text
        user_info = resp.json()
        logger.info(f"Google user info: {user_info}")
        google_id = user_info['id']
        email = user_info['email']
        name = user_info.get('name', 'User')

        logger.info(f"Looking for user with google_id={google_id}")
        user = User.query.filter_by(google_id=google_id).first()

        if not user:
            logger.info(f"User not found with google_id, looking for user with email={email}")
            user = User.query.filter_by(email=email).first()
            if user:
                logger.info(f"User found with email, linking google_id")
                user.google_id = google_id
                db.session.commit()
                logger.info("google_id linked to existing user.")
            else:
                logger.info("No existing user found, creating a new user with default patient role.")
                # Create new user with default patient role and institution
                user = User(
                    email=email, 
                    google_id=google_id, 
                    name=name,
                    role='patient',  # Default role for Google OAuth users
                    institution='Default University'
                )
                db.session.add(user)
                db.session.commit()
                logger.info("New user created with patient role.")
                
                # Create gamification profile for new patient
                try:
                    gamification = Gamification(
                        user_id=user.id,
                        points=0,
                        streak=0,
                        badges=[],
                        last_activity=None
                    )
                    db.session.add(gamification)
                    db.session.commit()
                    logger.info(f'Gamification profile created for Google OAuth user: {email}')
                except Exception as gam_error:
                    logger.error(f'Error creating gamification profile for Google user: {gam_error}')
                    db.session.rollback()

        logger.info(f"Logging in user: {user.email} (id={user.id})")
        
        # Ensure user has a role - assign default if missing
        if not user.role:
            logger.warning(f"User {user.email} has no role, assigning default 'patient' role.")
            user.role = 'patient'
            user.institution = user.institution or 'Default University'
            try:
                db.session.commit()
                logger.info("Default role assigned to user.")
                
                # Create gamification profile if it doesn't exist
                if not Gamification.query.filter_by(user_id=user.id).first():
                    gamification = Gamification(
                        user_id=user.id,
                        points=0,
                        streak=0,
                        badges=[],
                        last_activity=None
                    )
                    db.session.add(gamification)
                    db.session.commit()
                    logger.info(f'Gamification profile created for user: {user.email}')
            except Exception as role_error:
                logger.error(f'Error assigning default role: {role_error}')
                db.session.rollback()
                # Continue with session creation even if role assignment fails
        
        session.clear()
        session.permanent = True
        session['user_id'] = user.id
        session['user_email'] = user.email
        session['user_name'] = user.name
        session['user_role'] = user.role
        session['user_institution'] = user.institution or 'Default University'
        session.modified = True
        logger.info("Session created for user.")
        
        if user.role == 'patient':
            logger.info("User is a patient, redirecting to patient_dashboard.")
            return redirect(url_for('patient_dashboard'))
        else:
            logger.info("User is a provider, redirecting to provider_dashboard.")
            return redirect(url_for('provider_dashboard'))

    except Exception as e:
        logger.error(f"An error occurred during Google login: {e}", exc_info=True)
        flash(f"An error occurred: {e}", "danger")
        return redirect(url_for('login'))

@app.route('/login/google')
def login_google():
    """Redirects to Google to initiate OAuth authentication."""
    return redirect(url_for("google.login"))


@app.route('/role_selection')
def role_selection():
    """Renders the role selection page for new users."""
    if 'user_id' not in session:
        return redirect(url_for('login'))
    return render_template('role_selection.html')

@app.route('/save_role', methods=['POST'])
def save_role():
    """Saves the user's chosen role to the database."""
    if 'user_id' not in session:
        return redirect(url_for('login'))

    user_id = session['user_id']
    role = request.form.get('role')

    if role in ['patient', 'provider']:
        try:
            user = db.session.get(User, user_id)
            user.role = role
            db.session.commit()
            session['user_role'] = role
            if role == 'patient':
                return redirect(url_for('patient_dashboard'))
            else:
                return redirect(url_for('provider_dashboard'))
        except Exception as e:
            logger.error(f"Could not save user role: {e}")
            flash(f"Could not save your role: {e}", "danger")
            return redirect(url_for('role_selection'))
    else:
        flash("Invalid role selected.", "warning")
        return redirect(url_for('role_selection'))

if __name__ == '__main__':
    import signal
    import sys
    
    def signal_handler(sig, frame):
        print("\nINFO - Received interrupt signal (Ctrl+C)")
        print("INFO - Shutting down MindFullHorizon server gracefully...")
        sys.exit(0)
    
    # Register signal handler for graceful shutdown
    signal.signal(signal.SIGINT, signal_handler)
    
    try:
        print("INFO - ==================================================")
        print("INFO - Starting MindFullHorizon server...")
        print(f"INFO - Server available at: http://localhost:5000")
        print("INFO - Debug mode: True")
        print("INFO - CSRF Protection: Enabled")
        print("INFO - Press Ctrl+C to stop the server")
        print("INFO - ==================================================")

        # SocketIO server for real-time features
        # On Windows, the Flask reloader can start two processes, causing a port-in-use error with SocketIO/eventlet.
        # Disable the reloader on Windows to avoid binding twice.
        use_reloader = False if os.name == 'nt' else True
        socketio.run(app, host='127.0.0.1', port=5000, debug=True, use_reloader=use_reloader)

    except KeyboardInterrupt:
        print("\nINFO - Server interrupted by user (Ctrl+C)")
        print("INFO - Shutting down gracefully...")
        sys.exit(0)
    except Exception as e:
        print(f"ERROR - Failed to start server: {e}")
        sys.exit(1)<|MERGE_RESOLUTION|>--- conflicted
+++ resolved
@@ -67,13 +67,8 @@
 
 from ai_service import ai_service
 from extensions import db, migrate, flask_session, compress, csrf
-<<<<<<< HEAD
-from models import User, Assessment, DigitalDetoxLog, RPMData, Gamification, ClinicalNote, InstitutionalAnalytics, Appointment, Goal, Medication, MedicationLog, BreathingExerciseLog, YogaLog, MusicTherapyLog, ProgressRecommendation, get_user_wellness_trend, get_institutional_summary, Notification, VideoCall
-from models import BlogPost, BlogComment, BlogLike, BlogInsight, Prescription  # Ensure BlogPost and related models are imported
-=======
 from models import User, Assessment, DigitalDetoxLog, RPMData, Gamification, ClinicalNote, InstitutionalAnalytics, Appointment, Goal, Medication, MedicationLog, BreathingExerciseLog, YogaLog, MusicTherapyLog, ProgressRecommendation, get_user_wellness_trend, get_institutional_summary, Notification
 from models import BlogPost, BlogComment, BlogLike, BlogInsight, Prescription, MoodLog  # Ensure BlogPost and related models are imported
->>>>>>> 8bcdda8a
 
 # In-memory storage for patient features (no database required)
 patient_journal_entries = {}  # user_id -> list of journal entries
@@ -607,19 +602,6 @@
                          upcoming_appointments=upcoming_appointments,
                          past_appointments=past_appointments,
                          latest_mood=latest_mood)
-
-@app.route('/dashboard')
-@login_required
-def dashboard():
-    """Unified dashboard route that redirects based on user role"""
-    user_role = session.get('user_role')
-    if user_role == 'patient':
-        return redirect(url_for('patient_dashboard'))
-    elif user_role == 'provider':
-        return redirect(url_for('provider_dashboard'))
-    else:
-        flash('Invalid user role', 'error')
-        return redirect(url_for('index'))
 
 @app.route('/provider-dashboard')
 @login_required
@@ -1341,373 +1323,6 @@
 @login_required
 def telehealth():
     return render_template('telehealth.html', user_name=session['user_name'])
-
-# --- Video Call Routes ---
-@app.route('/video-call')
-@login_required
-def video_call():
-    """Video call interface"""
-    call_id = request.args.get('call_id')
-    if not call_id:
-        flash('Invalid call ID', 'error')
-        return redirect(url_for('dashboard'))
-    
-    return render_template('video_call.html', call_id=call_id)
-
-@app.route('/initiate-call', methods=['POST'])
-@login_required
-def initiate_call():
-    """Initiate a video call with a provider"""
-    try:
-        data = request.get_json()
-        provider_id = data.get('provider_id')
-        
-        if not provider_id:
-            return jsonify({'success': False, 'message': 'Provider ID required'}), 400
-        
-        # Check if provider exists
-        provider = User.query.filter_by(id=provider_id, role='provider').first()
-        if not provider:
-            return jsonify({'success': False, 'message': 'Provider not found'}), 404
-        
-        # Generate unique call ID
-        call_id = str(uuid.uuid4())
-        
-        # Create VideoCall record
-        video_call = VideoCall(
-            call_id=call_id,
-            patient_id=session['user_id'],
-            provider_id=provider_id,
-            status='initiated'
-        )
-        
-        db.session.add(video_call)
-        db.session.commit()
-        
-        # Notify provider about incoming call
-        socketio.emit('incoming_call', {
-            'call_id': call_id,
-            'patient_id': session['user_id'],
-            'patient_name': session['user_name'],
-            'patient_email': session['user_email']
-        }, room=f"user_{provider_id}")
-        
-        # Set up call timeout (30 seconds)
-        def timeout_call():
-            try:
-                # Check if call is still pending
-                call_check = VideoCall.query.filter_by(call_id=call_id).first()
-                if call_check and call_check.status == 'initiated':
-                    call_check.status = 'timeout'
-                    call_check.ended_at = datetime.utcnow()
-                    call_check.ended_by = 'system'
-                    call_check.end_reason = 'timeout'
-                    db.session.commit()
-                    
-                    # Notify patient about timeout
-                    socketio.emit('call_timeout', {
-                        'call_id': call_id,
-                        'message': 'Call timed out - provider did not answer'
-                    }, room=f"user_{session['user_id']}")
-                    
-            except Exception as e:
-                logger.error(f"Error in call timeout: {e}")
-        
-        # Schedule timeout after 30 seconds
-        import threading
-        timer = threading.Timer(30.0, timeout_call)
-        timer.start()
-        
-        return jsonify({
-            'success': True, 
-            'call_id': call_id,
-            'message': 'Call initiated successfully'
-        })
-        
-    except Exception as e:
-        logger.error(f"Error initiating call: {e}")
-        db.session.rollback()
-        return jsonify({'success': False, 'message': 'Failed to initiate call'}), 500
-
-@app.route('/answer-call', methods=['POST'])
-@login_required
-def answer_call():
-    """Answer an incoming video call"""
-    try:
-        data = request.get_json()
-        call_id = data.get('call_id')
-        
-        if not call_id:
-            return jsonify({'success': False, 'message': 'Call ID required'}), 400
-        
-        # Update VideoCall record
-        video_call = VideoCall.query.filter_by(call_id=call_id).first()
-        if video_call:
-            video_call.status = 'answered'
-            video_call.answered_at = datetime.utcnow()
-            db.session.commit()
-        
-        # Notify patient that call was answered
-        if video_call:
-            call_data = {
-                'call_id': call_id,
-                'provider_id': session['user_id'],
-                'provider_name': session['user_name']
-            }
-            # Send to both user room and call room
-            socketio.emit('call_answered', call_data, room=f"user_{video_call.patient_id}")
-            socketio.emit('call_answered', call_data, room=f"call_{call_id}")
-        
-        return jsonify({
-            'success': True,
-            'message': 'Call answered',
-            'redirect_url': url_for('video_call', call_id=call_id)
-        })
-        
-    except Exception as e:
-        logger.error(f"Error answering call: {e}")
-        db.session.rollback()
-        return jsonify({'success': False, 'message': 'Failed to answer call'}), 500
-
-@app.route('/reject-call', methods=['POST'])
-@login_required
-def reject_call():
-    """Reject an incoming video call"""
-    try:
-        data = request.get_json()
-        call_id = data.get('call_id')
-        
-        if not call_id:
-            return jsonify({'success': False, 'message': 'Call ID required'}), 400
-        
-        # Update VideoCall record
-        video_call = VideoCall.query.filter_by(call_id=call_id).first()
-        if video_call:
-            video_call.status = 'rejected'
-            video_call.ended_at = datetime.utcnow()
-            video_call.ended_by = 'provider'
-            video_call.end_reason = 'rejected_by_provider'
-            db.session.commit()
-        
-        # Notify patient that call was rejected
-        if video_call:
-            call_data = {
-                'call_id': call_id,
-                'provider_id': session['user_id'],
-                'provider_name': session['user_name']
-            }
-            # Send to both user room and call room
-            socketio.emit('call_rejected', call_data, room=f"user_{video_call.patient_id}")
-            socketio.emit('call_rejected', call_data, room=f"call_{call_id}")
-        
-        return jsonify({'success': True, 'message': 'Call rejected'})
-        
-    except Exception as e:
-        logger.error(f"Error rejecting call: {e}")
-        db.session.rollback()
-        return jsonify({'success': False, 'message': 'Failed to reject call'}), 500
-
-@app.route('/get-providers')
-@login_required
-def get_providers():
-    """Get available providers for video calls"""
-    try:
-        # Get current user's institution
-        user_institution = session.get('user_institution')
-        logger.info(f"User institution from session: {user_institution}")
-        
-        # If no institution in session, get from database
-        if not user_institution:
-            current_user = User.query.get(session['user_id'])
-            user_institution = current_user.institution if current_user else 'Haridwar University'
-            session['user_institution'] = user_institution
-            logger.info(f"Updated user institution from database: {user_institution}")
-        
-        # Get providers from the same institution or all providers if no institution match
-        providers = User.query.filter_by(role='provider', institution=user_institution).all()
-        
-        # If no providers found with same institution, get all providers
-        if not providers:
-            providers = User.query.filter_by(role='provider').all()
-            logger.info(f"No providers found for institution '{user_institution}', returning all providers")
-        
-        providers_data = []
-        for provider in providers:
-            providers_data.append({
-                'id': provider.id,
-                'name': provider.name,
-                'email': provider.email,
-                'specialization': getattr(provider, 'specialization', 'Mental Health Provider'),
-                'institution': provider.institution
-            })
-        
-        logger.info(f"Returning {len(providers_data)} providers")
-        
-        return jsonify({
-            'success': True,
-            'providers': providers_data
-        })
-        
-    except Exception as e:
-        logger.error(f"Error getting providers: {e}")
-        return jsonify({'success': False, 'message': 'Failed to get providers'}), 500
-
-@app.route('/call-history')
-@login_required
-def call_history():
-    """View call history for the current user"""
-    try:
-        user_id = session['user_id']
-        user_role = session['user_role']
-        
-        # Get calls based on user role
-        if user_role == 'patient':
-            calls = VideoCall.query.filter_by(patient_id=user_id).order_by(VideoCall.initiated_at.desc()).limit(50).all()
-        elif user_role == 'provider':
-            calls = VideoCall.query.filter_by(provider_id=user_id).order_by(VideoCall.initiated_at.desc()).limit(50).all()
-        else:
-            calls = []
-        
-        calls_data = [call.to_dict() for call in calls]
-        
-        return render_template('call_history.html', 
-                             calls=calls_data,
-                             user_role=user_role,
-                             user_name=session['user_name'])
-        
-    except Exception as e:
-        logger.error(f"Error getting call history: {e}")
-        flash('Failed to load call history', 'error')
-        return redirect(url_for('dashboard'))
-
-@app.route('/call-history-api')
-@login_required
-def call_history_api():
-    """API endpoint for call history data"""
-    try:
-        user_id = session['user_id']
-        user_role = session['user_role']
-        
-        # Get calls based on user role
-        if user_role == 'patient':
-            calls = VideoCall.query.filter_by(patient_id=user_id).order_by(VideoCall.initiated_at.desc()).limit(50).all()
-        elif user_role == 'provider':
-            calls = VideoCall.query.filter_by(provider_id=user_id).order_by(VideoCall.initiated_at.desc()).limit(50).all()
-        else:
-            calls = []
-        
-        calls_data = [call.to_dict() for call in calls]
-        
-        return jsonify({
-            'success': True,
-            'calls': calls_data
-        })
-        
-    except Exception as e:
-        logger.error(f"Error getting call history: {e}")
-        return jsonify({'success': False, 'message': 'Failed to get call history'}), 500
-
-@app.route('/report-call-quality', methods=['POST'])
-@login_required
-def report_call_quality():
-    """Report call quality metrics"""
-    try:
-        data = request.get_json()
-        call_id = data.get('call_id')
-        audio_quality = data.get('audio_quality')
-        video_quality = data.get('video_quality')
-        
-        if not call_id:
-            return jsonify({'success': False, 'message': 'Call ID required'}), 400
-        
-        # Update VideoCall record with quality metrics
-        video_call = VideoCall.query.filter_by(call_id=call_id).first()
-        if video_call:
-            video_call.audio_quality = audio_quality
-            video_call.video_quality = video_quality
-            
-            # Determine overall connection quality
-            if audio_quality == 'excellent' and video_quality == 'excellent':
-                video_call.connection_quality = 'excellent'
-            elif audio_quality in ['excellent', 'good'] and video_quality in ['excellent', 'good']:
-                video_call.connection_quality = 'good'
-            elif audio_quality in ['excellent', 'good', 'fair'] and video_quality in ['excellent', 'good', 'fair']:
-                video_call.connection_quality = 'fair'
-            else:
-                video_call.connection_quality = 'poor'
-            
-            db.session.commit()
-        
-        return jsonify({'success': True, 'message': 'Quality reported successfully'})
-        
-    except Exception as e:
-        logger.error(f"Error reporting call quality: {e}")
-        db.session.rollback()
-        return jsonify({'success': False, 'message': 'Failed to report quality'}), 500
-
-@app.route('/video-call-status')
-@login_required
-def video_call_status():
-    """Video call system status and testing page"""
-    return render_template('video_call_status.html')
-
-@app.route('/video-call-help')
-@login_required
-def video_call_help():
-    """Video call help and troubleshooting page"""
-    return render_template('video_call_help.html')
-
-@app.route('/video-call-test')
-@login_required
-def video_call_test_page():
-    """Video call testing page"""
-    return render_template('video_call_test.html')
-
-@app.route('/test-video-call')
-@login_required
-def test_video_call():
-    """Test route to verify video call functionality"""
-    try:
-        # Get current user info
-        user_id = session['user_id']
-        user_role = session['user_role']
-        
-        # Test data
-        test_data = {
-            'user_id': user_id,
-            'user_role': user_role,
-            'providers_count': 0,
-            'calls_count': 0,
-            'recent_calls': []
-        }
-        
-        # Count providers
-        if user_role == 'patient':
-            user_institution = session.get('user_institution', 'Sample University')
-            providers = User.query.filter_by(role='provider', institution=user_institution).all()
-            test_data['providers_count'] = len(providers)
-            test_data['providers'] = [{'id': p.id, 'name': p.name, 'email': p.email} for p in providers[:5]]
-        
-        # Count calls
-        if user_role == 'patient':
-            calls = VideoCall.query.filter_by(patient_id=user_id).all()
-        elif user_role == 'provider':
-            calls = VideoCall.query.filter_by(provider_id=user_id).all()
-        else:
-            calls = []
-        
-        test_data['calls_count'] = len(calls)
-        test_data['recent_calls'] = [call.to_dict() for call in calls[-5:]]
-        
-        return jsonify({
-            'success': True,
-            'message': 'Video call system test completed',
-            'data': test_data
-        })
-        
-    except Exception as e:
-        logger.error(f"Error in video call test: {e}")
-        return jsonify({'success': False, 'message': str(e)}), 500
 
 @app.route('/digital-detox')
 @login_required
@@ -3988,99 +3603,6 @@
     emit('_disconnect', to=room, include_self=False)
     emit('message', f'User has left the room {room}.', to=room)
 
-# --- SocketIO Video Call Handlers ---
-@socketio.on('join_call')
-def on_join_call(data):
-    """Join a video call room"""
-    call_id = data['call_id']
-    room = f"call_{call_id}"
-    join_room(room)
-    
-    emit('user_joined', {
-        'user_id': session['user_id'],
-        'user_name': session['user_name'],
-        'user_role': session['user_role']
-    }, to=room, include_self=False)
-    
-    emit('joined_call', {'call_id': call_id, 'room': room})
-
-@socketio.on('leave_call')
-def on_leave_call(data):
-    """Leave a video call room"""
-    call_id = data['call_id']
-    room = f"call_{call_id}"
-    leave_room(room)
-    
-    emit('user_left', {
-        'user_id': session['user_id'],
-        'user_name': session['user_name']
-    }, to=room)
-
-@socketio.on('call_offer')
-def on_call_offer(data):
-    """Handle WebRTC offer"""
-    call_id = data['call_id']
-    room = f"call_{call_id}"
-    
-    emit('call_offer', {
-        'offer': data['offer'],
-        'from_user': session['user_id']
-    }, to=room, include_self=False)
-
-@socketio.on('call_answer')
-def on_call_answer(data):
-    """Handle WebRTC answer"""
-    call_id = data['call_id']
-    room = f"call_{call_id}"
-    
-    emit('call_answer', {
-        'answer': data['answer'],
-        'from_user': session['user_id']
-    }, to=room, include_self=False)
-
-@socketio.on('ice_candidate')
-def on_ice_candidate(data):
-    """Handle ICE candidates"""
-    call_id = data['call_id']
-    room = f"call_{call_id}"
-    
-    emit('ice_candidate', {
-        'candidate': data['candidate'],
-        'from_user': session['user_id']
-    }, to=room, include_self=False)
-
-@socketio.on('end_call')
-def on_end_call(data):
-    """Handle call termination"""
-    call_id = data['call_id']
-    room = f"call_{call_id}"
-    
-    # Update VideoCall record
-    try:
-        video_call = VideoCall.query.filter_by(call_id=call_id).first()
-        if video_call and video_call.status == 'answered':
-            video_call.status = 'ended'
-            video_call.ended_at = datetime.utcnow()
-            video_call.ended_by = session.get('user_role', 'unknown')
-            video_call.end_reason = 'user_ended'
-            
-            # Calculate duration if call was answered
-            if video_call.answered_at:
-                duration = video_call.ended_at - video_call.answered_at
-                video_call.duration_seconds = int(duration.total_seconds())
-            
-            db.session.commit()
-    except Exception as e:
-        logger.error(f"Error updating call record on end: {e}")
-        db.session.rollback()
-    
-    emit('call_ended', {
-        'ended_by': session['user_id'],
-        'ended_by_name': session['user_name']
-    }, to=room, include_self=False)
-    
-    leave_room(room)
-
 # Google OAuth Configuration
 app.config["GOOGLE_OAUTH_CLIENT_ID"] = os.environ.get("GOOGLE_OAUTH_CLIENT_ID")
 app.config["GOOGLE_OAUTH_CLIENT_SECRET"] = os.environ.get("GOOGLE_OAUTH_CLIENT_SECRET")
